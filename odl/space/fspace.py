﻿# Copyright 2014, 2015 The ODL development group
#
# This file is part of ODL.
#
# ODL is free software: you can redistribute it and/or modify
# it under the terms of the GNU General Public License as published by
# the Free Software Foundation, either version 3 of the License, or
# (at your option) any later version.
#
# ODL is distributed in the hope that it will be useful,
# but WITHOUT ANY WARRANTY; without even the implied warranty of
# MERCHANTABILITY or FITNESS FOR A PARTICULAR PURPOSE.  See the
# GNU General Public License for more details.
#
# You should have received a copy of the GNU General Public License
# along with ODL.  If not, see <http://www.gnu.org/licenses/>.

"""Spaces of functions with common domain and range."""

# Imports for common Python 2/3 codebase
from __future__ import print_function, division, absolute_import
from future import standard_library
standard_library.install_aliases()
from builtins import super

# External imports
import numpy as np
from functools import wraps
from itertools import product

# ODL imports
from odl.operator.operator import Operator
from odl.set.domain import IntervalProd
from odl.set.sets import RealNumbers, ComplexNumbers, Set
<<<<<<< HEAD
from odl.set.space import LinearSpace, LinearSpaceVector
=======
from odl.set.space import LinearSpace
from odl.util.utility import (is_valid_input_array, is_valid_input_meshgrid,
                              meshgrid_input_order, vecs_from_meshgrid)
>>>>>>> fb28f056


__all__ = ('FunctionSet', 'FunctionSetVector',
           'FunctionSpace', 'FunctionSpaceVector')


def _apply_not_impl(*_):
    """Dummy function to be used when apply function is not given."""
    raise NotImplementedError('no `_apply` method defined.')


def enforce_defaults_as_kwargs(func):
    """Decorator forcing args with defaults to be passed by keyword."""
    @wraps(func)
    def kwargs_wrapper(*args, **kwargs):
        from inspect import getargspec

        argspec = getargspec(func)
        func_args = argspec.args
        func_defs = argspec.defaults
        if len(args) != len(func_args) - len(func_defs):
            # Expected exactly those positional arguments without defaults
            raise ValueError('{} takes exactly {} positional argument ({} '
                             'given). Positional arguments with defaults must '
                             'be passed by keyword.'
                             ''.format(func.__name__,
                                       len(func_args) - len(func_defs),
                                       len(args)))

        return func(*args, **kwargs)
    return kwargs_wrapper


def vectorize(dtype, outarg='none'):
    """Vectorization decorator for our input parameter pattern.

    The wrapped function must be callable with one positional
    parameter. Keyword arguments are passed through, hence positional
    arguments with defaults can either be left out or passed by keyword,
    but not by position.

    Parameters
    ----------
    dtype : object
        Data type of the output array. Needs to be understood by the
        `numpy.dtype` function.
    outarg : {'none', 'positional', 'optional'}
        Type of the output argument of the decorated function for
        in-place evaluation

        'none': No output parameter. This is the default.
        Resulting argspec: `func(x, **kwargs)`
        Returns: the new array

        'positional': Required argument `out` at second position.
        Resulting argspec: `func(x, out=None, **kwargs)`
        Returns: `out`

        'optional': optional argument `out` with default `None`.
        Resulting argspec: `func(x, out=None, **kwargs)`
        Returns: `out` if it is not `None` otherwise a new array

    Note
    ----
    For `outarg` not equal to 'none', the decorated function returns
    the array given as `out` argument if it is not `None`.

    Examples
    --------
    Vectorize a function summing the x and y coordinates:

    >>> @vectorize(dtype=float)
    ... def sum(x):
    ...     return x[0] + x[1]

    This corresponds to (but is much slower than)

    >>> def sum_vec(x):
    ...     x0, x1 = x
    ...     return x0 + x1

    Both versions work for arrays and meshgrids:

    >>> x = np.arange(10, dtype=float).reshape((2, 5))
    >>> np.array_equal(sum(x), sum_vec(x))
    True

    >>> x = y = np.linspace(0, 1, 5)
    >>> mg_sparse = np.meshgrid(x, y, indexing='ij', sparse=True)
    >>> np.array_equal(sum(mg_sparse), sum_vec(mg_sparse))
    True
    >>> mg_dense = np.meshgrid(x, y, indexing='ij', sparse=False)
    >>> np.array_equal(sum(mg_dense), sum_vec(mg_dense))
    True

    With output parameter:

    >>> @vectorize(dtype=float, outarg='positional')
    ... def sum(x, r=0):
    ...     return x[0] + x[1] + r
    >>> x = np.arange(10, dtype=float).reshape((2, 5))
    >>> out = np.empty(5, dtype=float)
    >>> sum(x, out, r=2)  # returns out
    array([  7.,   9.,  11.,  13.,  15.])
    """
    def vect_decorator(func):
        def _vect_wrapper(x, out, **kwargs):
            print('at top: ', x, out)
            if isinstance(x, np.ndarray):  # array
                if x.ndim == 1:
                    dim = 1
                elif x.ndim == 2:
                    dim = len(x)
                    if dim == 1:
                        x = x.squeeze()
                else:
                    raise ValueError('only 1- or 2-dimensional arrays '
                                     'supported.')
            else:  # meshgrid
                dim = len(x)
                if dim == 1:
                    x = x[0]
            print('dim = ', dim)
            if dim == 1:
                if out is None:
                    out = np.empty(x.size, dtype=dtype)
                for i, xi in enumerate(x):
                    print(i, xi)
                    out[i] = func(xi, **kwargs)
                return out
            else:
                if is_valid_input_array(x, dim):
                    print(x.shape)
                    if out is None:
                        out = np.empty(x.shape[1], dtype=dtype)
                    for i, pt in enumerate(x.T):
                        print(i, pt)
                        out[i] = func(pt, **kwargs)
                    return out
                elif is_valid_input_meshgrid(x, dim):
                    order = meshgrid_input_order(x)
                    if out is None:
                        out_shape = np.broadcast(*x).shape
                        out = np.empty(out_shape, dtype=dtype, order=order)

                    # TODO: find a better way to iterate
                    vecs = vecs_from_meshgrid(x, order=order)
                    for i, pt in enumerate(product(*vecs)):
                        out.flat[i] = func(pt, **kwargs)
                    return out
                else:
                    if out is None:
                        try:
                            return func(x)
                        except (TypeError, ValueError, IndexError):
                            raise TypeError('invalid vectorized input type.')
                    else:
                        raise TypeError('invalid vectorized input type.')

        @wraps(func)
        def vect_wrapper_no_out(x, **kwargs):
            if 'out' in kwargs:
                raise TypeError("{}() got an unexpected keyword 'out'."
                                "".format(func.__name__))
            return _vect_wrapper(x, None, **kwargs)

        @wraps(func)
        def vect_wrapper_pos_out(x, out, **kwargs):
            if out is None:
                raise ValueError('output parameter cannot be `None`.')
            return _vect_wrapper(x, out, **kwargs)

        @wraps(func)
        def vect_wrapper_opt_out(x, out=None, **kwargs):
            return _vect_wrapper(x, out, **kwargs)

        outarg_ = str(outarg).lower()
        if outarg_ not in ('none', 'positional', 'optional'):
            raise ValueError('output arg type {!r} not understood.'
                             ''.format(outarg))

        if outarg_ == 'none':
            return vect_wrapper_no_out
        elif outarg_ == 'positional':
            return vect_wrapper_pos_out
        else:
            return vect_wrapper_opt_out
    return vect_decorator


class FunctionSet(Set):
    """A general set of functions with common domain and range."""

    def __init__(self, domain, range):
        """Initialize a new instance.

        Parameters
        ----------
        domain : `Set`
            The domain of the functions.
        range : `Set`
            The range of the functions.
        """
        if not isinstance(domain, Set):
            raise TypeError('domain {!r} not a `Set` instance.'.format(domain))

        if not isinstance(range, Set):
            raise TypeError('range {!r} not a `Set` instance.'.format(range))

        self._domain = domain
        self._range = range

    @property
    def domain(self):
<<<<<<< HEAD
        """Return domain attribute."""
=======
        """Common domain of all functions in this set."""
>>>>>>> fb28f056
        return self._domain

    @property
    def range(self):
<<<<<<< HEAD
        """Return range attribute."""
        return self._range

    def element(self, fcall=None):
=======
        """Common range of all functions in this set."""
        return self._range

    # TODO: use inspect to get argument spec and skip fapply if fcall has an
    # output optional parameter?
    # TODO: document how vectorization works
    def element(self, fcall, fapply=None, vectorized=True):
>>>>>>> fb28f056
        """Create a `FunctionSet` element.

        Parameters
        ----------
<<<<<<< HEAD
        fcall : `callable`, optional
            The actual instruction for out-of-place evaluation.
            It must return an `range` element or a
            `numpy.ndarray` of such (vectorized call).

            If fcall is a `FunctionSetVector`, it is wrapped
            as a new `FunctionSetVector`.

        Returns
        -------
        element : `FunctionSetVector`
            The new element created
        """
        if isinstance(fcall, self.element_type):  # no double wrapping
            return self.element(fcall._call)
        else:
            return self.element_type(self, fcall)
=======
        fcall : callable
            The actual instruction for out-of-place evaluation. If
            `fcall` is a `FunctionSet.Vector`, its `_call` and
            `_apply` are used for initialization unless `fapply` is
            explicitly given
        fapply : callable, optional
            The actual instruction for in-place evaluation
        vectorized : bool
            Whether or not the function supports vectorized
            evaluation.

        Returns
        -------
        element : `FunctionSet.Vector`
            The new element created from `fcall` and `fapply`

        See also
        --------
        discr.grid.TensorGrid.meshgrid : efficient grids for function
        evaluation
        """
        if isinstance(fcall, self.Vector):  # no double wrapping
            if vectorized and not fcall.vectorized:
                raise ValueError('non-vectorized call function {} cannot be '
                                 'combined with `vectorized=True`.'
                                 ''.format(fcall))
            if fapply is None:
                fapply = fcall._apply
            fcall = fcall._call

        return self.Vector(self, fcall, fapply,
                           vectorized=vectorized)
>>>>>>> fb28f056

    def __eq__(self, other):
        """``s.__eq__(other) <==> s == other``.

        Returns
        -------
        equals : `bool`
            `True` if ``other`` is a `FunctionSet` with same
            `FunctionSet.domain` and `FunctionSet.range`,
            `False` otherwise.
        """
        if other is self:
            return True

        return (isinstance(other, FunctionSet) and
                self.domain == other.domain and
                self.range == other.range)

    def __contains__(self, other):
        """``s.__contains__(other) <==> other in s``.

        Returns
        -------
        equals : `bool`
            `True` if ``other`` is a `FunctionSetVector`
            whose `FunctionSetVector.space` attribute
            equals this space, `False` otherwise.
        """
        return (isinstance(other, FunctionSetVector) and
                self == other.space)

    def __repr__(self):
<<<<<<< HEAD
        """``s.__repr__() <==> repr(s)``."""
        return 'FunctionSet({!r}, {!r})'.format(self.domain, self.range)

    def __str__(self):
        """``s.__str__() <==> str(s)``."""
        return 'FunctionSet({}, {})'.format(self.domain, self.range)

    @property
    def element_type(self):
        """ `FunctionSetVector` """
        return FunctionSetVector


class FunctionSetVector(Operator):

    """Representation of a `FunctionSet` element."""

    def __new__(cls, *args, **kwargs):
        """Create a new instance."""
        fset = args[0]
        fcall = args[1]
        instance = super().__new__(cls)
        instance._call = fcall
        return instance

    def __init__(self, fset, fcall):
        """Initialize a new instance.

        Parameters
        ----------
        fset : `FunctionSet`
            The set of functions this element lives in
        fcall : `callable`, optional
            The actual instruction for out-of-place evaluation.
            It must return an `FunctionSet.range` element or a
            `numpy.ndarray` of such (vectorized call).
        """
        if not isinstance(fset, FunctionSet):
            raise TypeError('function set {!r} not a `FunctionSet` '
                            'instance.'.format(fset))

        if fcall is not None and not callable(fcall):
            raise TypeError('call function {!r} is not callable.'
                            ''.format(fcall))

        self._space = fset

        # Todo: allow users to specify linear
        super().__init__(self.space.domain, self.space.range, linear=False)

    @property
    def space(self):
        """Return space attribute."""
        return self._space

    def __eq__(self, other):
        """``vec.__eq__(other) <==> vec == other``.

        Returns
        -------
        equals : `bool`
            `True` if ``other`` is a `FunctionSetVector` with
            ``other.space`` equal to this vector's space and
            the call and apply implementations of ``other`` and
            this vector are equal. `False` otherwise.
        """
        if other is self:
            return True

        return (isinstance(other, FunctionSetVector) and
                self.space == other.space and
                self._call == other._call)

    # FIXME: this is a bad hack bypassing the operator default
    # pattern for apply and call
    def __call__(self, *x):
        """Vectorized and multi-argument out-of-place evaluation.

        Parameters
        ----------
        x1,...,xN : `object`
            Input arguments for the function evaluation.

        Returns
        -------
        out : `FunctionSet.range` element or array of elements
            Result of the function evaluation.
        """
        if x in self.domain:
            # single value list: f(0, 1, 2)
            pass
        elif x[0] in self.domain:
            # single array: f([0, 1, 2])
            pass
        else:  # Try vectorization
            if not isinstance(self.domain, IntervalProd):
                raise TypeError('vectorized evaluation only possible for '
                                '`IntervalProd` domains.')
            # Vectorization only allowed in this case

            # First case: (N, d) array of points, where d = dimension
            if (isinstance(x[0], np.ndarray) and
                    x[0].ndim == 2 and
                    x[0].shape[1] == self.domain.ndim):
                min_coords = np.min(x[0], axis=0)
                max_coords = np.max(x[0], axis=0)

            # Second case: d meshgrid type arrays
            elif (len(x) == self.domain.ndim and
                    all(isinstance(vec, np.ndarray) for vec in x)):
                min_coords = [np.min(vec) for vec in x]
                max_coords = [np.max(vec) for vec in x]

            else:
                raise TypeError('input is neither an element of the '
                                'function domain {!r} nor an array or '
                                'meshgrid-type coordinate list.'
                                ''.format(self.domain))
=======
        """`s.__repr__() <==> repr(s)`."""
        return '{}({!r}, {!r})'.format(self.__class__.__name__,
                                       self.domain, self.range)

    def __str__(self):
        """`s.__str__() <==> str(s)`."""
        return '{}({}, {})'.format(self.__class__.__name__,
                                   self.domain, self.range)

    class Vector(Operator):

        """Representation of a `FunctionSet` element."""

        def __init__(self, fset, fcall, fapply=None, vectorized=True):
            """Initialize a new instance.

            Parameters
            ----------
            fset : `FunctionSet`
                The set of functions this element lives in
            fcall : callable
                The actual instruction for out-of-place evaluation. If
                `fcall` is a `FunctionSet.Vector`, its `_call`, `_apply`
                and `vectorized` are used for initialization unless
                explicitly given as arguments
            fapply : callable, optional
                The actual instruction for in-place evaluation. This is
                possible only for vectorized functions.
            vectorized : bool
                Whether or not the function supports vectorized
                evaluation.

            See also
            --------
            discr.grid.TensorGrid.meshgrid : efficient grids for
            function evaluation
            """
            if not isinstance(fset, FunctionSet):
                raise TypeError('function set {!r} is not a `FunctionSet` '
                                'instance.'.format(fset))
            if not callable(fcall):
                raise TypeError('call function {} is not callable.'
                                ''.format(fcall))
            if fapply is not None and not callable(fapply):
                raise TypeError('apply function {} is not callable.'
                                ''.format(fapply))
            self._vectorized = bool(vectorized)
            if not self._vectorized and fapply is not None:
                raise ValueError('in-place function evaluation only possible '
                                 'for vectorized functions.')
            # TODO: is that really needed? Actually just for bounds_check..
            if (self._vectorized and
                    not isinstance(fset.domain, IntervalProd)):
                raise TypeError('vectorization requires the function set '
                                'domain to be an `IntervalProd` instance, '
                                'got {!r}.'.format(fset.domain))

            super().__init__(fset.domain, fset.range, linear=False)
            self._space = fset
            self._call = fcall
            self._apply = fapply if fapply is not None else _apply_not_impl

        @property
        def space(self):
            """Return `space` attribute."""
            return self._space

        @property
        def domain(self):
            """The function domain (abstract in `Operator`)."""
            return self.space.domain

        @property
        def range(self):
            """The function range (abstract in `Operator`)."""
            return self.space.range

        @property
        def vectorized(self):
            """Whether this function supports vectorized evaluation."""
            return self._vectorized

        # TODO: pass kwargs on to function
        def __call__(self, x, out=None, **kwargs):
            """Out-of-place evaluation.

            Parameters
            ----------
            x : object
                Input argument for the function evaluation. Conditions
                on `x` depend on vectorization:

                `False` : `x` must be a domain element

                `True` : `x` must be a `numpy.ndarray` with shape
                `(d, N)`, where `d` is the number of dimensions of
                the function domain
                OR
                `x` is a sequence of `numpy.ndarray` with length
                `space.ndim`, and the arrays can be broadcast
                against each other.

            out : `numpy.ndarray`, optional
                Output argument holding the result of the function
                evaluation, can only be used for vectorized
                functions. Its shape must be equal to
                `np.broadcast(*x).shape`.
                If `out` is given, it is returned.

            kwargs : {'vec_bounds_check'}
                'bounds_check' : bool
                    Whether or not to check if all input points lie in
                    the function domain. For vectorized evaluation,
                    this requires the domain to implement
                    `contains_all`.

                    Default: `True`

            Returns
            -------
            out : range element or array of elements
                Result of the function evaluation

            Raises
            ------
            TypeError
                If `x` is not a valid vectorized evaluation argument

                If `out` is not a range element or a `numpy.ndarray`
                of range elements

            ValueError
                If evaluation points fall outside the valid domain
            """
            vec_bounds_check = kwargs.pop('vec_bounds_check', True)
            scalar_out = False

            # A. Pre-checks and preparations
            # 1. vectorized? (a/b)
            # 2a. x = domain element (1), array (2), meshgrid (3)
            # 2a1. make x a (d, 1) array; set a flag that output shall be
            #      scalar; apply case 2a2
            # 2a2. out_shape = (x.shape[1],)
            # 2a3. out_shape = (x[0].shape[1],) if ndim == 1 else
            #      np.broadcast(*x).shape
            # 2a. (cont.) If vec_bounds_check, check domain.contains_all(x)
            # 2b. x in domain? -> yes ok, no error; out is None? yes -> ok,
            #     no -> error
            #
            # B. Evaluation and post-checks
            # 1. out is None? (a/b)
            # 1a. out = call(x)
            #     vectorized? (1/2)
            # 1a1. out.shape == out_shape? -> error if no
            #      If vec_bounds_check, check range.contains_all(out)
            # 1a2. nothing
            # 2b. vectorized? (1/2)
            # 2b1. out is array and out.shape == out_shape? -> error if no;
            #     apply(x, out=out);
            #     If vec_bounds_check, check range.contains_all(out)
            # 2b2. error (out given but not vectorized)

            # TODO: simplify logic in second part
            if self.vectorized:
                if x in self.domain:  # Allow also non-vectorized evaluation
                    x = np.atleast_2d(x).T  # make a (d, 1) array
                    scalar_out = (out is None)

                if is_valid_input_array(x, self.domain.ndim):
                    out_shape = (x.shape[1],)
                elif is_valid_input_meshgrid(x, self.domain.ndim):
                    # Broadcasting fails for only one vector (ndim == 1)
                    if self.domain.ndim == 1:
                        out_shape = (x[0].shape[1],)
                    else:
                        out_shape = np.broadcast(*x).shape
                else:
                    raise TypeError('argument {!r} not a valid vectorized '
                                    'input. Expected an element of the domain '
                                    '{dom}, a ({dom.ndim}, n) array '
                                    'or a length-{dom.ndim} meshgrid sequence.'
                                    ''.format(x, dom=self.domain))

                out_shape = np.broadcast(*x).shape

                if vec_bounds_check:
                    if not self.domain.contains_all(x):
                        raise ValueError('input contains points outside '
                                         'the domain {}.'.format(self.domain))
            else:  # not self.vectorized
                if x not in self.domain:
                    raise TypeError('input {!r} not in domain '
                                    '{}.'.format(x, self.domain))

            if out is None:
                out = self._call(x)
                if self.vectorized:
                    if out.shape != out_shape:
                        raise ValueError('output shape {} not equal to shape '
                                         '{} expected from input.'
                                         ''.format(out.shape, out_shape))
                    if vec_bounds_check:
                        if not self.range.contains_all(out):
                            raise ValueError('output contains points outside '
                                             'the range {}.'
                                             ''.format(self.domain))
            else:  # out is not None
                if self.vectorized:
                    if not isinstance(out, np.ndarray):
                        raise TypeError('output {!r} not a `numpy.ndarray` '
                                        'instance.')
                    if out.shape != out_shape:
                        raise ValueError('output shape {} not equal to shape '
                                         '{} expected from input.'
                                         ''.format(out.shape, out_shape))
                    self._apply(x, out)
                    if vec_bounds_check:
                        if not self.range.contains_all(out):
                            raise ValueError('output contains points outside '
                                             'the range {}.'
                                             ''.format(self.domain))
                else:  # not self.vectorized
                    raise ValueError('output parameter can only be specified '
                                     'for vectorized functions.')

            return out[0] if scalar_out else out

        def assign(self, other):
            """Assign `other` to this vector.

            This is implemented without `lincomb` to ensure that
            `vec == other` evaluates to `True` after
            `vec.assign(other)`.
            """
            if other not in self.space:
                raise TypeError('vector {!r} is not an element of the space '
                                '{} of this vector.'
                                ''.format(other, self.space))
            self._call = other._call
            self._apply = other._apply
            self._vectorized = other.vectorized

        def copy(self):
            """Create an identical (deep) copy of this vector."""
            result = self.space.element()
            result.assign(self)
            return result

        def __eq__(self, other):
            """`vec.__eq__(other) <==> vec == other`.

            Returns
            -------
            equals : `bool`
                `True` if `other` is a `FunctionSet.Vector` with
                `other.space` equal to this vector's space and
                the call and apply implementations of `other` and
                this vector are equal. `False` otherwise.
            """
            if other is self:
                return True

            return (isinstance(other, FunctionSet.Vector) and
                    self.space == other.space and
                    self._call == other._call and
                    self._apply == other._apply and
                    self.vectorized == other.vectorized)

        def __ne__(self, other):
            """`vec.__ne__(other) <==> vec != other`"""
            return not self.__eq__(other)

        def __str__(self):
            return str(self._call)  # TODO: better solution?

        def __repr__(self):
            inner_fstr = '{!r}'
            if self._apply is not None:
                inner_fstr += ', fapply={fapply!r}'
            if not self.vectorized:
                inner_fstr += ', vectorized=False'

            inner_str = inner_fstr.format(self._call, fapply=self._apply)

            return '{!r}.element({})'.format(self.space, inner_str)
>>>>>>> fb28f056

            if (min_coords not in self.domain or
                    max_coords not in self.domain):
                raise ValueError('input contains points outside '
                                 '`domain` {}.'.format(self.domain))

        out = self._call(*x)

        if not (out in self.range or
                (isinstance(out, np.ndarray) and
                    out.flat[0] in self.range)):
            raise TypeError('result {!r} not an element or an array of '
                            'elements of the function range {}.'
                            ''.format(out, self.range))

        return out

    def __ne__(self, other):
        """``vec.__ne__(other) <==> vec != other``"""
        return not self.__eq__(other)

    def __str__(self):
        """``vec.__str__() <==> str(vec)``"""
        if self._call is not None:
            return str(self._call)
        else:
            return str(self._apply_impl)

    def __repr__(self):
        """``vec.__repr__() <==> repr(vec)``"""
        if self._call is not None:
            return '{!r}.element({!r})'.format(self.space, self._call)
        else:
            return '{!r}.element({!r})'.format(self.space, self._apply_impl)


class FunctionSpace(FunctionSet, LinearSpace):
    """A vector space of functions."""

<<<<<<< HEAD
    def __init__(self, dom, field=RealNumbers()):
=======
    def __init__(self, domain, field):
>>>>>>> fb28f056
        """Initialize a new instance.

        Parameters
        ----------
        domain : `Set`
            The domain of the functions.
        field : `RealNumbers` or `ComplexNumbers`
            The range of the functions.
        """
<<<<<<< HEAD
        if not isinstance(dom, Set):
            raise TypeError('domain {!r} not a Set instance.'.format(dom))

        if not (isinstance(field, (RealNumbers, ComplexNumbers))):
            raise TypeError('field {!r} not a RealNumbers or '
                            'ComplexNumbers instance.'.format(field))
=======
        if not isinstance(domain, Set):
            raise TypeError('domain {!r} not a `Set` instance.'.format(domain))
        if not isinstance(field, (RealNumbers, ComplexNumbers)):
            raise TypeError('field {!r} not a `RealNumbers` or '
                            '`ComplexNumbers` instance.'.format(field))
>>>>>>> fb28f056

        super().__init__(domain, field)
        self._field = field

    @property
    def field(self):
        """Return the field of this space."""
        return self._field

<<<<<<< HEAD
    def element(self, fcall=None):
        """Create a `FunctionSpace` element.

        Parameters
        ----------
        fcall : `callable`, optional
            The actual instruction for out-of-place evaluation.
            It must return an `FunctionSet.range` element or a
            `numpy.ndarray` of such (vectorized call).

            If fcall is a `FunctionSetVector`, it is wrapped
            as a new `FunctionSpaceVector`.
=======
    def element(self, fcall=None, fapply=None, vectorized=True):
        """Create a `FunctionSet` element.

        Parameters
        ----------
        fcall : callable, optional
            The actual instruction for out-of-place evaluation. If
            `fcall` is a `FunctionSet.Vector`, its `_call`, `_apply`
            and `vectorized` are used for initialization unless
            explicitly given.
            If `fcall` is `None`, the zero function is created.
        fapply : callable, optional
            The actual instruction for in-place evaluation
        vectorized : bool
            Whether or not the function supports vectorized
            evaluation.
>>>>>>> fb28f056

        Returns
        -------
        element : `FunctionSpaceVector`
            The new element.
        """
        if fcall is None:
<<<<<<< HEAD
            return self.zero()
        else:
            return super().element(fcall)

    def _lincomb(self, a, x, b, y, out):
        """Raw linear combination of ``x`` and ``y``.

        Notes
        -----
        The additions and multiplications are implemented via a simple
        Python function, so the resulting function is probably slow.
        """
        # Store to allow aliasing
        x_old_call = x._call
        y_old_call = y._call

        def lincomb_call(*x):
=======
            return self.zero(vectorized=vectorized)
        else:
            return super().element(fcall, fapply, vectorized=vectorized)

    def zero(self, vectorized=True):
        """The function mapping everything to zero.

        Since `lincomb` is slow, we implement this function directly.
        This function is the additive unit in the function space.

        Parameters
        ----------
        vectorized : bool
            Whether or not the function supports vectorized
            evaluation.
        """
        dtype = complex if self.field == ComplexNumbers() else float
        vectorized = bool(vectorized)

        def zero_novec(_):
            """The zero function, non-vectorized."""
            return dtype(0.0)

        def zero_vec(x):
            """The zero function, vectorized."""
            if is_valid_input_meshgrid(x, self.domain.ndim):
                order = meshgrid_input_order(x)
            else:
                order = 'C'

            bcast = np.broadcast(*x)
            return np.zeros(bcast.shape, dtype=dtype, order=order)

        def zero_apply(_, out):
            """The in-place zero function."""
            out.fill(0.0)
            return out

        if vectorized:
            zero_func = zero_vec
            zero_a = zero_apply
        else:
            zero_func = zero_novec
            zero_a = None
        return self.element(zero_func, zero_a, vectorized=vectorized)

    def one(self, vectorized=True):
        """The function mapping everything to one.

        This function is the multiplicative unit in the function space.

        Parameters
        ----------
        vectorized : bool
            Whether or not the function supports vectorized
            evaluation.
        """
        dtype = complex if self.field == ComplexNumbers() else float
        vectorized = bool(vectorized)

        def one_novec(_):
            """The one function, non-vectorized."""
            return dtype(1.0)

        def one_vec(x):
            """The one function, vectorized."""
            if is_valid_input_meshgrid(x, self.domain.ndim):
                order = meshgrid_input_order(x)
            else:
                order = 'C'

            bcast = np.broadcast(*x)
            return np.ones(bcast.shape, dtype=dtype, order=order)

        def one_apply(_, out):
            """The in-place one function."""
            out.fill(0.0)
            return out

        if vectorized:
            one_func = one_vec
            one_a = one_apply
        else:
            one_func = one_novec
            one_a = None
        return self.element(one_func, one_a, vectorized=vectorized)

    def __eq__(self, other):
        """`s.__eq__(other) <==> s == other`.

        Returns
        -------
        equals : `bool`
            `True` if `other` is a `FunctionSpace` with same `domain`
            and `range`, `False` otherwise.
        """
        if other is self:
            return True

        return (isinstance(other, FunctionSpace) and
                self.domain == other.domain and
                self.range == other.range)

    def _lincomb(self, a, x1, b, x2, out):
        """Raw linear combination of `x1` and `x2`.

        Note
        ----
        The additions and multiplications are implemented via simple
        Python functions, so non-vectorized versions are slow.
        """
        # Store to allow aliasing
        x1_call = x1._call
        x1_apply = x1._apply
        x2_call = x2._call
        x2_apply = x2._apply

        lincomb_vect = x1.vectorized or x2.vectorized
        dtype = complex if self.field == ComplexNumbers() else float
        if lincomb_vect and not x1.vectorized:
            x1_call = vectorize(dtype, outarg='none')(x1_call)
            x1_apply = vectorize(dtype, outarg='positional')(x1_call)
        if lincomb_vect and not x2.vectorized:
            x2_call = vectorize(dtype, outarg='none')(x2_call)
            x2_apply = vectorize(dtype, outarg='positional')(x2_call)

        def lincomb_call(x):
>>>>>>> fb28f056
            """Linear combination, call version."""
            # Due to vectorization, at least one call must be made to
            # ensure the correct final shape. The rest is optimized as
            # far as possible.
            if a == 0 and b != 0:
                out = x2_call(x)
                if b != 1:
                    out *= b
            elif b == 0:  # Contains the case a == 0
                out = x1_call(x)
                if a != 1:
                    out *= a
            else:
                out = x1_call(x)
                if a != 1:
                    out *= a
                tmp = x2_call(x)
                if b != 1:
                    tmp *= b
                out += tmp
            return out

        def lincomb_apply(x, out):
            """Linear combination, apply version."""
            if not isinstance(out, np.ndarray):
                raise TypeError('in-place evaluation only possible if output '
                                'is of type `numpy.ndarray`.')
            if a == 0 and b == 0:
                out *= 0
            elif a == 0 and b != 0:
                x2_apply(x, out)
                if b != 1:
                    out *= b
            elif b == 0 and a != 0:
                x1_apply(x, out)
                if a != 1:
                    out *= a
            else:
                tmp = np.empty_like(out)
                x1_apply(x, out)
                x2_apply(x, tmp)
                if a != 1:
                    out *= a
                if b != 1:
                    tmp *= b
                out += tmp
            return out

        out._call = lincomb_call
<<<<<<< HEAD

    def zero(self):
        """The function mapping everything to zero.

        Notes
        -----
        Since `FunctionSpace._lincomb` is slow,
        we implement this function directly.
        """
        def zero_(*_):
            """The zero function."""
            return self.field.element(0.0)
        return self.element(zero_)

    def __eq__(self, other):
        """``s.__eq__(other) <==> s == other``.

        Returns
        -------
        equals : `bool`
            `True` if ``other`` is a `FunctionSpace` with
            same `FunctionSet.domain` and `FunctionSet.range`,
            `False` otherwise.
        """
        # TODO: equality also for FunctionSet instances?
        if other is self:
            return True
=======
        out._vectorized = lincomb_vect
        # If one of the summands' apply method is undefined, it will not be
        # defined in the result either
        if _apply_not_impl in (x1_apply, x2_apply):
            out._apply = _apply_not_impl
        else:
            out._apply = lincomb_apply
>>>>>>> fb28f056

        return out

    def _multiply(self, x1, x2, out):
        """Raw pointwise multiplication of two functions.

        Notes
        -----
        The multiplication is implemented with a simple Python
        function, so the resulting function object is probably slow.
        """
        x1_call = x1._call
        x1_apply = x1._apply
        x2_call = x2._call
        x2_apply = x2._apply

        product_vect = x1.vectorized or x2.vectorized
        dtype = complex if self.field == ComplexNumbers() else float
        if product_vect and not x1.vectorized:
            x1_call = vectorize(dtype, outarg='none')(x1_call)
            x1_apply = vectorize(dtype, outarg='positional')(x1_call)
        if product_vect and not x2.vectorized:
            x2_call = vectorize(dtype, outarg='none')(x2_call)
            x2_apply = vectorize(dtype, outarg='positional')(x2_call)

        def product_call(x):
            """The product call function."""
            return x1_call(x) * x2_call(x)

        def product_apply(x, out):
            """The product apply function."""
            tmp = np.empty_like(out)
            x1_apply(x, out)
            x2_apply(x, tmp)
            out *= tmp
            return out

        out._call = product_call
        out._vectorized = product_vect
        # If one of the factors' apply method is undefined, it will not be
        # defined in the result either
        if _apply_not_impl in (x1._apply, x2._apply):
            out._apply = _apply_not_impl
        else:
            out._apply = product_apply

        return out

    def _divide(self, x1, x2, out):
        """Raw pointwise division of two functions."""
        x1_call = x1._call
        x1_apply = x1._apply
        x2_call = x2._call
        x2_apply = x2._apply

        quotient_vect = x1.vectorized or x2.vectorized
        dtype = complex if self.field == ComplexNumbers() else float
        if quotient_vect and not x1.vectorized:
            x1_call = vectorize(dtype, outarg='none')(x1_call)
            x1_apply = vectorize(dtype, outarg='positional')(x1_call)
        if quotient_vect and not x2.vectorized:
            x2_call = vectorize(dtype, outarg='none')(x2_call)
            x2_apply = vectorize(dtype, outarg='positional')(x2_call)

        def quotient_call(x):
            """The quotient call function."""
            return x1_call(x) / x2_call(x)

        def quotient_apply(x, out):
            """The quotient apply function."""
            tmp = np.empty_like(out)
            x1_apply(x, out)
            x2_apply(x, tmp)
            out /= tmp
            return out

<<<<<<< HEAD
    def __repr__(self):
        """``s.__repr__() <==> repr(s)``."""
        inner_repr = '{!r}'.format(self.domain)
        if not isinstance(self.range, RealNumbers):
            inner_repr += ', {!r}'.format(self.range)

        return '{}({})'.format(self.__class__.__name__, inner_repr)

    def __str__(self):
        """``s.__str__() <==> str(s)``."""
        return '{}({}, {})'.format(self.__class__.__name__,
                                   self.domain, self.range)

    @property
    def element_type(self):
        """ `FunctionSpaceVector` """
        return FunctionSpaceVector


class FunctionSpaceVector(FunctionSetVector, LinearSpaceVector):
    """Representation of a `FunctionSpace` element."""

    def __init__(self, fspace, fcall):
        """Initialize a new instance.

        Parameters
        ----------
        fspace : `FunctionSpace`
            The set of functions this element lives in
        fcall : `callable`, optional
            The actual instruction for out-of-place evaluation.
            It must return an `FunctionSet.range` element or a
            `numpy.ndarray` of such (vectorized call).
        """
        if not isinstance(fspace, FunctionSpace):
            raise TypeError('function space {!r} not a `FunctionSpace` '
                            'instance.'.format(fspace))

        super().__init__(fspace, fcall)
=======
        out._call = quotient_call
        out._vectorized = quotient_vect
        # If one of the factors' apply method is undefined, it will not be
        # defined in the result either
        if _apply_not_impl in (x1._apply, x2._apply):
            out._apply = _apply_not_impl
        else:
            out._apply = quotient_apply

        return out

    def divide(self, x1, x2, out=None):
        """Same as in LinearSpace.Vector, but with vectorization."""
        if out is None:
            out = self.element()

        if x1 not in self:
            raise TypeError('first vector {!r} not in space {!r}'
                            ''.format(x1, self))
        if x2 not in self:
            raise TypeError('second vector {!r} not in space {!r}'
                            ''.format(x2, self))
        else:
            if out not in self:
                raise TypeError('ouput vector {!r} not in space {!r}'
                                ''.format(out, self))
        return self._divide(x1, x2, out)

    def _scalar_power(self, x, p, out):
        """Raw p-th power of a function, p integer or general scalar."""
        x_call = x._call
        x_apply = x._apply

        def pow_posint(x, n):
            """Recursion to calculate the n-th power out-of-place."""
            if isinstance(x, np.ndarray):
                y = x.copy()
                return ipow_posint(y, n)
            else:
                return x**n

        def ipow_posint(x, n):
            """Recursion to calculate the n-th power in-place."""
            if n == 1:
                return x
            elif n % 2 == 0:
                x *= x
                return ipow_posint(x, n//2)
            else:
                tmp = x.copy()
                x *= x
                ipow_posint(x, n//2)
                x *= tmp
                return x

        def power_call(x):
            """The power call function."""
            if p == int(p) and p >= 1:
                return pow_posint(x_call(x), int(p))
            else:
                return x_call(x)**p

        def power_apply(x, out):
            """The power apply function."""
            x_apply(x, out)
            if p == int(p) and p >= 1:
                return ipow_posint(out, int(p))
            else:
                out **= p
                return out

        out._call = power_call
        out._vectorized = x.vectorized
        if x_apply == _apply_not_impl:
            out._apply = _apply_not_impl
        else:
            out._apply = power_apply

    class Vector(FunctionSet.Vector, LinearSpace.Vector):

        """Representation of a `FunctionSpace` element."""

        def __init__(self, fspace, fcall=None, fapply=None,
                     vectorized=True):
            """Initialize a new instance.

            Parameters
            ----------
            fspace : `FunctionSpace`
                The set of functions this element lives in
            fcall : callable
                The actual instruction for out-of-place evaluation. If
                `fcall` is a `FunctionSet.Vector`, its `_call`, `_apply`
                and `vectorization` are used for initialization unless
                explicitly given
            fapply : callable, optional
                The actual instruction for in-place evaluation
            vectorized : bool
                Whether or not the function supports vectorized
                evaluation.
            """
            if not isinstance(fspace, FunctionSpace):
                raise TypeError('function space {} not a `FunctionSpace` '
                                'instance.'.format(fspace))

            super().__init__(fspace, fcall, fapply,
                             vectorized=vectorized)

        # Convenience functions using element() need to be adapted
        def __add__(self, other):
            """`f.__add__(other) <==> f + other`."""
            out = self.space.element()
            if other in self.space:
                self.space.lincomb(1, self, 1, other, out=out)
            else:
                one = self.space.one(vectorized=self.vectorized)
                self.space.lincomb(1, self, 1, other * one, out=out)
            return out

        def __radd__(self, other):
            """`f.__radd__(other) <==> other + f`."""
            out = self.space.element(vectorized=self.vectorized)
            # the `other in self.space` case can never happen!
            one = self.space.one(vectorized=self.vectorized)
            self.space.lincomb(1, other * one, 1, self, out=out)
            return out

        def __iadd__(self, other):
            """`f.__iadd__(other) <==> f += other`."""
            if other in self.space:
                self.space.lincomb(1, self, 1, other, out=self)
            else:
                one = self.space.one(vectorized=self.vectorized)
                self.space.lincomb(1, self, 1, other * one, out=self)
            return self

        def __sub__(self, other):
            """Implementation of 'self - other'."""
            out = self.space.element(vectorized=self.vectorized)
            if other in self.space:
                self.space.lincomb(1, self, -1, other, out=out)
            else:
                one = self.space.one(vectorized=self.vectorized)
                self.space.lincomb(1, self, 1, -other * one, out=out)
            return out

        def __rsub__(self, other):
            """`f.__rsub__(other) <==> other - f`."""
            out = self.space.element(vectorized=self.vectorized)
            # the `other in self.space` case can never happen!
            one = self.space.one(vectorized=self.vectorized)
            self.space.lincomb(1, other * one, -1, self, out=out)
            return out

        def __isub__(self, other):
            """`f.__isub__(other) <==> f -= other`."""
            if other in self.space:
                self.space.lincomb(1, self, -1, other, out=self)
            else:
                one = self.space.one(vectorized=self.vectorized)
                self.space.lincomb(1, self, 1, -other * one, out=self)
            return self

        def __mul__(self, other):
            """`f.__mul__(other) <==> f * other`."""
            out = self.space.element(vectorized=self.vectorized)
            if other in self.space:
                self.space.multiply(self, other, out=out)
            else:
                self.space.lincomb(other, self, out=out)
            return out

        def __rmul__(self, other):
            """`f.__rmul__(other) <==> other * f`."""
            out = self.space.element(vectorized=self.vectorized)
            # the `other in self.space` case can never happen!
            self.space.lincomb(other, self, out=out)
            return out

        def __imul__(self, other):
            """`f.__imul__(other) <==> f *= other`."""
            if other in self.space:
                self.space.multiply(self, other, out=self)
            else:
                self.space.lincomb(other, self, out=self)
            return self

        def __truediv__(self, other):
            """`f.__truediv__(other) <==> f / other` (true division)."""
            out = self.space.element(vectorized=self.vectorized)
            if other in self.space:
                self.space.divide(self, other, out=out)
            else:
                self.space.lincomb(1./other, self, out=out)
            return out

        __div__ = __truediv__

        def __rtruediv__(self, other):
            """`f.__rtruediv__(other) <==> other / f` (true division)."""
            out = self.space.element(vectorized=self.vectorized)
            # the `other in self.space` case can never happen!
            one = self.space.one(vectorized=self.vectorized)
            self.space.divide(other * one, self, out=out)
            return out

        __rdiv__ = __rtruediv__

        def __itruediv__(self, other):
            """`f.__itruediv__(other) <==> f /= other` (true division)."""
            if other in self.space:
                self.space.divide(self, other, out=self)
            else:
                self.space.lincomb(1./other, self, out=self)
            return self

        __idiv__ = __itruediv__

        def __pow__(self, p):
            """`f.__pow__(p) <==> f ** p`."""
            out = self.space.element(vectorized=self.vectorized)
            self.space._scalar_power(self, p, out=out)
            return out

        def __ipow__(self, p):
            """`f.__ipow__(p) <==> f **= p`."""
            return self.space._scalar_power(self, p, out=self)

        def __neg__(self):
            """`f.__neg__() <==> -f`."""
            out = self.space.element(vectorization=self.vectorization)
            self.space.lincomb(-1.0, self, out=out)
            return out

        def __pos__(self):
            """`f.__pos__() <==> +f`."""
            return self.copy()
>>>>>>> fb28f056


if __name__ == '__main__':
    from doctest import testmod, NORMALIZE_WHITESPACE
    testmod(optionflags=NORMALIZE_WHITESPACE)<|MERGE_RESOLUTION|>--- conflicted
+++ resolved
@@ -31,23 +31,14 @@
 # ODL imports
 from odl.operator.operator import Operator
 from odl.set.domain import IntervalProd
-from odl.set.sets import RealNumbers, ComplexNumbers, Set
-<<<<<<< HEAD
+from odl.set.sets import RealNumbers, ComplexNumbers, Set, Field
 from odl.set.space import LinearSpace, LinearSpaceVector
-=======
-from odl.set.space import LinearSpace
 from odl.util.utility import (is_valid_input_array, is_valid_input_meshgrid,
                               meshgrid_input_order, vecs_from_meshgrid)
->>>>>>> fb28f056
 
 
 __all__ = ('FunctionSet', 'FunctionSetVector',
            'FunctionSpace', 'FunctionSpaceVector')
-
-
-def _apply_not_impl(*_):
-    """Dummy function to be used when apply function is not given."""
-    raise NotImplementedError('no `_apply` method defined.')
 
 
 def enforce_defaults_as_kwargs(func):
@@ -90,21 +81,21 @@
         in-place evaluation
 
         'none': No output parameter. This is the default.
-        Resulting argspec: `func(x, **kwargs)`
+        Resulting argspec: ``func(x, **kwargs)``
         Returns: the new array
 
-        'positional': Required argument `out` at second position.
-        Resulting argspec: `func(x, out=None, **kwargs)`
-        Returns: `out`
-
-        'optional': optional argument `out` with default `None`.
-        Resulting argspec: `func(x, out=None, **kwargs)`
-        Returns: `out` if it is not `None` otherwise a new array
+        'positional': Required argument ``out`` at second position.
+        Resulting argspec: ``func(x, out=None, **kwargs)``
+        Returns: ``out``
+
+        'optional': optional argument ``out`` with default `None`.
+        Resulting argspec: ``func(x, out=None, **kwargs)``
+        Returns: ``out`` if it is not `None` otherwise a new array
 
     Note
     ----
-    For `outarg` not equal to 'none', the decorated function returns
-    the array given as `out` argument if it is not `None`.
+    For ``outarg`` not equal to 'none', the decorated function returns
+    the array given as ``out`` argument if it is not `None`.
 
     Examples
     --------
@@ -253,34 +244,19 @@
 
     @property
     def domain(self):
-<<<<<<< HEAD
-        """Return domain attribute."""
-=======
         """Common domain of all functions in this set."""
->>>>>>> fb28f056
         return self._domain
 
     @property
     def range(self):
-<<<<<<< HEAD
-        """Return range attribute."""
-        return self._range
-
-    def element(self, fcall=None):
-=======
         """Common range of all functions in this set."""
         return self._range
 
-    # TODO: use inspect to get argument spec and skip fapply if fcall has an
-    # output optional parameter?
-    # TODO: document how vectorization works
-    def element(self, fcall, fapply=None, vectorized=True):
->>>>>>> fb28f056
+    def element(self, fcall=None, vectorized=True):
         """Create a `FunctionSet` element.
 
         Parameters
         ----------
-<<<<<<< HEAD
         fcall : `callable`, optional
             The actual instruction for out-of-place evaluation.
             It must return an `range` element or a
@@ -289,49 +265,27 @@
             If fcall is a `FunctionSetVector`, it is wrapped
             as a new `FunctionSetVector`.
 
+        vectorized : bool, optional
+            Whether the function supports vectorized evaluation
+
         Returns
         -------
         element : `FunctionSetVector`
             The new element created
-        """
-        if isinstance(fcall, self.element_type):  # no double wrapping
-            return self.element(fcall._call)
-        else:
-            return self.element_type(self, fcall)
-=======
-        fcall : callable
-            The actual instruction for out-of-place evaluation. If
-            `fcall` is a `FunctionSet.Vector`, its `_call` and
-            `_apply` are used for initialization unless `fapply` is
-            explicitly given
-        fapply : callable, optional
-            The actual instruction for in-place evaluation
-        vectorized : bool
-            Whether or not the function supports vectorized
-            evaluation.
-
-        Returns
-        -------
-        element : `FunctionSet.Vector`
-            The new element created from `fcall` and `fapply`
 
         See also
         --------
-        discr.grid.TensorGrid.meshgrid : efficient grids for function
-        evaluation
-        """
-        if isinstance(fcall, self.Vector):  # no double wrapping
+        TensorGrid.meshgrid : efficient grids for function
+            evaluation
+        """
+        if isinstance(fcall, self.element_type):  # no double wrapping
             if vectorized and not fcall.vectorized:
                 raise ValueError('non-vectorized call function {} cannot be '
                                  'combined with `vectorized=True`.'
                                  ''.format(fcall))
-            if fapply is None:
-                fapply = fcall._apply
-            fcall = fcall._call
-
-        return self.Vector(self, fcall, fapply,
-                           vectorized=vectorized)
->>>>>>> fb28f056
+            return self.element(fcall._call, vectorized=vectorized)
+        else:
+            return self.element_type(self, fcall, vectorized=vectorized)
 
     def __eq__(self, other):
         """``s.__eq__(other) <==> s == other``.
@@ -364,13 +318,14 @@
                 self == other.space)
 
     def __repr__(self):
-<<<<<<< HEAD
-        """``s.__repr__() <==> repr(s)``."""
-        return 'FunctionSet({!r}, {!r})'.format(self.domain, self.range)
+        """`s.__repr__() <==> repr(s)`."""
+        return '{}({!r}, {!r})'.format(self.__class__.__name__,
+                                       self.domain, self.range)
 
     def __str__(self):
-        """``s.__str__() <==> str(s)``."""
-        return 'FunctionSet({}, {})'.format(self.domain, self.range)
+        """`s.__str__() <==> str(s)`."""
+        return '{}({}, {})'.format(self.__class__.__name__,
+                                   self.domain, self.range)
 
     @property
     def element_type(self):
@@ -384,23 +339,24 @@
 
     def __new__(cls, *args, **kwargs):
         """Create a new instance."""
-        fset = args[0]
         fcall = args[1]
         instance = super().__new__(cls)
         instance._call = fcall
         return instance
 
-    def __init__(self, fset, fcall):
+    def __init__(self, fset, fcall, vectorized=True):
         """Initialize a new instance.
 
         Parameters
         ----------
         fset : `FunctionSet`
             The set of functions this element lives in
-        fcall : `callable`, optional
+        fcall : `callable`
             The actual instruction for out-of-place evaluation.
             It must return an `FunctionSet.range` element or a
             `numpy.ndarray` of such (vectorized call).
+        vectorized : bool, optional
+            Whether the function supports vectorized evaluation
         """
         if not isinstance(fset, FunctionSet):
             raise TypeError('function set {!r} not a `FunctionSet` '
@@ -410,7 +366,14 @@
             raise TypeError('call function {!r} is not callable.'
                             ''.format(fcall))
 
+        self._vectorized = bool(vectorized)
         self._space = fset
+        # TODO: is that really needed? Actually just for bounds_check..
+        if (self._vectorized and
+                not isinstance(fset.domain, IntervalProd)):
+            raise TypeError('vectorization requires the function set '
+                            'domain to be an `IntervalProd` instance, '
+                            'got {!r}.'.format(fset.domain))
 
         # Todo: allow users to specify linear
         super().__init__(self.space.domain, self.space.range, linear=False)
@@ -420,423 +383,231 @@
         """Return space attribute."""
         return self._space
 
+    @property
+    def vectorized(self):
+        """Whether this function supports vectorized evaluation."""
+        return self._vectorized
+
+    # TODO: pass kwargs on to function
+    def __call__(self, x, out=None, **kwargs):
+        """Out-of-place evaluation.
+
+        Parameters
+        ----------
+        x : object
+            Input argument for the function evaluation. Conditions
+            on `x` depend on vectorization:
+
+            `False` : `x` must be a domain element
+
+            `True` : `x` must be a `numpy.ndarray` with shape
+            `(d, N)`, where `d` is the number of dimensions of
+            the function domain
+            OR
+            `x` is a sequence of `numpy.ndarray` with length
+            `space.ndim`, and the arrays can be broadcast
+            against each other.
+
+        out : `numpy.ndarray`, optional
+            Output argument holding the result of the function
+            evaluation, can only be used for vectorized
+            functions. Its shape must be equal to
+            `np.broadcast(*x).shape`.
+            If `out` is given, it is returned.
+
+        kwargs : {'vec_bounds_check'}
+            'bounds_check' : bool
+                Whether or not to check if all input points lie in
+                the function domain. For vectorized evaluation,
+                this requires the domain to implement
+                `contains_all`.
+
+                Default: `True`
+
+        Returns
+        -------
+        out : range element or array of elements
+            Result of the function evaluation
+
+        Raises
+        ------
+        TypeError
+            If `x` is not a valid vectorized evaluation argument
+
+            If `out` is not a range element or a `numpy.ndarray`
+            of range elements
+
+        ValueError
+            If evaluation points fall outside the valid domain
+        """
+        vec_bounds_check = kwargs.pop('vec_bounds_check', True)
+        scalar_out = False
+
+        # A. Pre-checks and preparations
+        # 1. vectorized? (a/b)
+        # 2a. x = domain element (1), array (2), meshgrid (3)
+        # 2a1. make x a (d, 1) array; set a flag that output shall be
+        #      scalar; apply case 2a2
+        # 2a2. out_shape = (x.shape[1],)
+        # 2a3. out_shape = (x[0].shape[1],) if ndim == 1 else
+        #      np.broadcast(*x).shape
+        # 2a. (cont.) If vec_bounds_check, check domain.contains_all(x)
+        # 2b. x in domain? -> yes ok, no error; out is None? yes -> ok,
+        #     no -> error
+        #
+        # B. Evaluation and post-checks
+        # 1. out is None? (a/b)
+        # 1a. out = call(x)
+        #     vectorized? (1/2)
+        # 1a1. out.shape == out_shape? -> error if no
+        #      If vec_bounds_check, check range.contains_all(out)
+        # 1a2. nothing
+        # 2b. vectorized? (1/2)
+        # 2b1. out is array and out.shape == out_shape? -> error if no;
+        #     call(x, out=out);
+        #     If vec_bounds_check, check range.contains_all(out)
+        # 2b2. error (out given but not vectorized)
+
+        # TODO: simplify logic in second part
+        if self.vectorized:
+            if x in self.domain:  # Allow also non-vectorized evaluation
+                x = np.atleast_2d(x).T  # make a (d, 1) array
+                scalar_out = (out is None)
+
+            if is_valid_input_array(x, self.domain.ndim):
+                out_shape = (x.shape[1],)
+            elif is_valid_input_meshgrid(x, self.domain.ndim):
+                # Broadcasting fails for only one vector (ndim == 1)
+                if self.domain.ndim == 1:
+                    out_shape = (x[0].shape[1],)
+                else:
+                    out_shape = np.broadcast(*x).shape
+            else:
+                raise TypeError('argument {!r} not a valid vectorized '
+                                'input. Expected an element of the domain '
+                                '{dom}, a ({dom.ndim}, n) array '
+                                'or a length-{dom.ndim} meshgrid sequence.'
+                                ''.format(x, dom=self.domain))
+
+            out_shape = np.broadcast(*x).shape
+
+            if vec_bounds_check:
+                if not self.domain.contains_all(x):
+                    raise ValueError('input contains points outside '
+                                     'the domain {}.'.format(self.domain))
+        else:  # not self.vectorized
+            if x not in self.domain:
+                raise TypeError('input {!r} not in domain '
+                                '{}.'.format(x, self.domain))
+
+        if out is None:
+            out = self._call(x)
+            if self.vectorized:
+                if out.shape != out_shape:
+                    raise ValueError('output shape {} not equal to shape '
+                                     '{} expected from input.'
+                                     ''.format(out.shape, out_shape))
+                if vec_bounds_check:
+                    if not self.range.contains_all(out):
+                        raise ValueError('output contains points outside '
+                                         'the range {}.'
+                                         ''.format(self.domain))
+        else:  # out is not None
+            if self.vectorized:
+                if not isinstance(out, np.ndarray):
+                    raise TypeError('output {!r} not a `numpy.ndarray` '
+                                    'instance.')
+                if out.shape != out_shape:
+                    raise ValueError('output shape {} not equal to shape '
+                                     '{} expected from input.'
+                                     ''.format(out.shape, out_shape))
+                self._call(x, out)
+                if vec_bounds_check:
+                    if not self.range.contains_all(out):
+                        raise ValueError('output contains points outside '
+                                         'the range {}.'
+                                         ''.format(self.domain))
+            else:  # not self.vectorized
+                raise ValueError('output parameter can only be specified '
+                                 'for vectorized functions.')
+
+        return out[0] if scalar_out else out
+
+    def assign(self, other):
+        """Assign `other` to this vector.
+
+        This is implemented without `lincomb` to ensure that
+        `vec == other` evaluates to `True` after
+        `vec.assign(other)`.
+        """
+        if other not in self.space:
+            raise TypeError('vector {!r} is not an element of the space '
+                            '{} of this vector.'
+                            ''.format(other, self.space))
+        self._call = other._call
+        self._vectorized = other.vectorized
+
+    def copy(self):
+        """Create an identical (deep) copy of this vector."""
+        result = self.space.element()
+        result.assign(self)
+        return result
+
     def __eq__(self, other):
-        """``vec.__eq__(other) <==> vec == other``.
+        """`vec.__eq__(other) <==> vec == other`.
 
         Returns
         -------
         equals : `bool`
             `True` if ``other`` is a `FunctionSetVector` with
-            ``other.space`` equal to this vector's space and
-            the call and apply implementations of ``other`` and
-            this vector are equal. `False` otherwise.
+            ``other.space`` equal to this vector's space and evaluation
+            function of ``other`` and this vector is equal. `False`
+            otherwise.
         """
         if other is self:
             return True
 
-        return (isinstance(other, FunctionSetVector) and
+        return (isinstance(other, FunctionSet.Vector) and
                 self.space == other.space and
-                self._call == other._call)
-
-    # FIXME: this is a bad hack bypassing the operator default
-    # pattern for apply and call
-    def __call__(self, *x):
-        """Vectorized and multi-argument out-of-place evaluation.
-
-        Parameters
-        ----------
-        x1,...,xN : `object`
-            Input arguments for the function evaluation.
-
-        Returns
-        -------
-        out : `FunctionSet.range` element or array of elements
-            Result of the function evaluation.
-        """
-        if x in self.domain:
-            # single value list: f(0, 1, 2)
-            pass
-        elif x[0] in self.domain:
-            # single array: f([0, 1, 2])
-            pass
-        else:  # Try vectorization
-            if not isinstance(self.domain, IntervalProd):
-                raise TypeError('vectorized evaluation only possible for '
-                                '`IntervalProd` domains.')
-            # Vectorization only allowed in this case
-
-            # First case: (N, d) array of points, where d = dimension
-            if (isinstance(x[0], np.ndarray) and
-                    x[0].ndim == 2 and
-                    x[0].shape[1] == self.domain.ndim):
-                min_coords = np.min(x[0], axis=0)
-                max_coords = np.max(x[0], axis=0)
-
-            # Second case: d meshgrid type arrays
-            elif (len(x) == self.domain.ndim and
-                    all(isinstance(vec, np.ndarray) for vec in x)):
-                min_coords = [np.min(vec) for vec in x]
-                max_coords = [np.max(vec) for vec in x]
-
-            else:
-                raise TypeError('input is neither an element of the '
-                                'function domain {!r} nor an array or '
-                                'meshgrid-type coordinate list.'
-                                ''.format(self.domain))
-=======
-        """`s.__repr__() <==> repr(s)`."""
-        return '{}({!r}, {!r})'.format(self.__class__.__name__,
-                                       self.domain, self.range)
+                self._call == other._call and
+                self.vectorized == other.vectorized)
+
+    def __ne__(self, other):
+        """`vec.__ne__(other) <==> vec != other`"""
+        return not self.__eq__(other)
 
     def __str__(self):
-        """`s.__str__() <==> str(s)`."""
-        return '{}({}, {})'.format(self.__class__.__name__,
-                                   self.domain, self.range)
-
-    class Vector(Operator):
-
-        """Representation of a `FunctionSet` element."""
-
-        def __init__(self, fset, fcall, fapply=None, vectorized=True):
-            """Initialize a new instance.
-
-            Parameters
-            ----------
-            fset : `FunctionSet`
-                The set of functions this element lives in
-            fcall : callable
-                The actual instruction for out-of-place evaluation. If
-                `fcall` is a `FunctionSet.Vector`, its `_call`, `_apply`
-                and `vectorized` are used for initialization unless
-                explicitly given as arguments
-            fapply : callable, optional
-                The actual instruction for in-place evaluation. This is
-                possible only for vectorized functions.
-            vectorized : bool
-                Whether or not the function supports vectorized
-                evaluation.
-
-            See also
-            --------
-            discr.grid.TensorGrid.meshgrid : efficient grids for
-            function evaluation
-            """
-            if not isinstance(fset, FunctionSet):
-                raise TypeError('function set {!r} is not a `FunctionSet` '
-                                'instance.'.format(fset))
-            if not callable(fcall):
-                raise TypeError('call function {} is not callable.'
-                                ''.format(fcall))
-            if fapply is not None and not callable(fapply):
-                raise TypeError('apply function {} is not callable.'
-                                ''.format(fapply))
-            self._vectorized = bool(vectorized)
-            if not self._vectorized and fapply is not None:
-                raise ValueError('in-place function evaluation only possible '
-                                 'for vectorized functions.')
-            # TODO: is that really needed? Actually just for bounds_check..
-            if (self._vectorized and
-                    not isinstance(fset.domain, IntervalProd)):
-                raise TypeError('vectorization requires the function set '
-                                'domain to be an `IntervalProd` instance, '
-                                'got {!r}.'.format(fset.domain))
-
-            super().__init__(fset.domain, fset.range, linear=False)
-            self._space = fset
-            self._call = fcall
-            self._apply = fapply if fapply is not None else _apply_not_impl
-
-        @property
-        def space(self):
-            """Return `space` attribute."""
-            return self._space
-
-        @property
-        def domain(self):
-            """The function domain (abstract in `Operator`)."""
-            return self.space.domain
-
-        @property
-        def range(self):
-            """The function range (abstract in `Operator`)."""
-            return self.space.range
-
-        @property
-        def vectorized(self):
-            """Whether this function supports vectorized evaluation."""
-            return self._vectorized
-
-        # TODO: pass kwargs on to function
-        def __call__(self, x, out=None, **kwargs):
-            """Out-of-place evaluation.
-
-            Parameters
-            ----------
-            x : object
-                Input argument for the function evaluation. Conditions
-                on `x` depend on vectorization:
-
-                `False` : `x` must be a domain element
-
-                `True` : `x` must be a `numpy.ndarray` with shape
-                `(d, N)`, where `d` is the number of dimensions of
-                the function domain
-                OR
-                `x` is a sequence of `numpy.ndarray` with length
-                `space.ndim`, and the arrays can be broadcast
-                against each other.
-
-            out : `numpy.ndarray`, optional
-                Output argument holding the result of the function
-                evaluation, can only be used for vectorized
-                functions. Its shape must be equal to
-                `np.broadcast(*x).shape`.
-                If `out` is given, it is returned.
-
-            kwargs : {'vec_bounds_check'}
-                'bounds_check' : bool
-                    Whether or not to check if all input points lie in
-                    the function domain. For vectorized evaluation,
-                    this requires the domain to implement
-                    `contains_all`.
-
-                    Default: `True`
-
-            Returns
-            -------
-            out : range element or array of elements
-                Result of the function evaluation
-
-            Raises
-            ------
-            TypeError
-                If `x` is not a valid vectorized evaluation argument
-
-                If `out` is not a range element or a `numpy.ndarray`
-                of range elements
-
-            ValueError
-                If evaluation points fall outside the valid domain
-            """
-            vec_bounds_check = kwargs.pop('vec_bounds_check', True)
-            scalar_out = False
-
-            # A. Pre-checks and preparations
-            # 1. vectorized? (a/b)
-            # 2a. x = domain element (1), array (2), meshgrid (3)
-            # 2a1. make x a (d, 1) array; set a flag that output shall be
-            #      scalar; apply case 2a2
-            # 2a2. out_shape = (x.shape[1],)
-            # 2a3. out_shape = (x[0].shape[1],) if ndim == 1 else
-            #      np.broadcast(*x).shape
-            # 2a. (cont.) If vec_bounds_check, check domain.contains_all(x)
-            # 2b. x in domain? -> yes ok, no error; out is None? yes -> ok,
-            #     no -> error
-            #
-            # B. Evaluation and post-checks
-            # 1. out is None? (a/b)
-            # 1a. out = call(x)
-            #     vectorized? (1/2)
-            # 1a1. out.shape == out_shape? -> error if no
-            #      If vec_bounds_check, check range.contains_all(out)
-            # 1a2. nothing
-            # 2b. vectorized? (1/2)
-            # 2b1. out is array and out.shape == out_shape? -> error if no;
-            #     apply(x, out=out);
-            #     If vec_bounds_check, check range.contains_all(out)
-            # 2b2. error (out given but not vectorized)
-
-            # TODO: simplify logic in second part
-            if self.vectorized:
-                if x in self.domain:  # Allow also non-vectorized evaluation
-                    x = np.atleast_2d(x).T  # make a (d, 1) array
-                    scalar_out = (out is None)
-
-                if is_valid_input_array(x, self.domain.ndim):
-                    out_shape = (x.shape[1],)
-                elif is_valid_input_meshgrid(x, self.domain.ndim):
-                    # Broadcasting fails for only one vector (ndim == 1)
-                    if self.domain.ndim == 1:
-                        out_shape = (x[0].shape[1],)
-                    else:
-                        out_shape = np.broadcast(*x).shape
-                else:
-                    raise TypeError('argument {!r} not a valid vectorized '
-                                    'input. Expected an element of the domain '
-                                    '{dom}, a ({dom.ndim}, n) array '
-                                    'or a length-{dom.ndim} meshgrid sequence.'
-                                    ''.format(x, dom=self.domain))
-
-                out_shape = np.broadcast(*x).shape
-
-                if vec_bounds_check:
-                    if not self.domain.contains_all(x):
-                        raise ValueError('input contains points outside '
-                                         'the domain {}.'.format(self.domain))
-            else:  # not self.vectorized
-                if x not in self.domain:
-                    raise TypeError('input {!r} not in domain '
-                                    '{}.'.format(x, self.domain))
-
-            if out is None:
-                out = self._call(x)
-                if self.vectorized:
-                    if out.shape != out_shape:
-                        raise ValueError('output shape {} not equal to shape '
-                                         '{} expected from input.'
-                                         ''.format(out.shape, out_shape))
-                    if vec_bounds_check:
-                        if not self.range.contains_all(out):
-                            raise ValueError('output contains points outside '
-                                             'the range {}.'
-                                             ''.format(self.domain))
-            else:  # out is not None
-                if self.vectorized:
-                    if not isinstance(out, np.ndarray):
-                        raise TypeError('output {!r} not a `numpy.ndarray` '
-                                        'instance.')
-                    if out.shape != out_shape:
-                        raise ValueError('output shape {} not equal to shape '
-                                         '{} expected from input.'
-                                         ''.format(out.shape, out_shape))
-                    self._apply(x, out)
-                    if vec_bounds_check:
-                        if not self.range.contains_all(out):
-                            raise ValueError('output contains points outside '
-                                             'the range {}.'
-                                             ''.format(self.domain))
-                else:  # not self.vectorized
-                    raise ValueError('output parameter can only be specified '
-                                     'for vectorized functions.')
-
-            return out[0] if scalar_out else out
-
-        def assign(self, other):
-            """Assign `other` to this vector.
-
-            This is implemented without `lincomb` to ensure that
-            `vec == other` evaluates to `True` after
-            `vec.assign(other)`.
-            """
-            if other not in self.space:
-                raise TypeError('vector {!r} is not an element of the space '
-                                '{} of this vector.'
-                                ''.format(other, self.space))
-            self._call = other._call
-            self._apply = other._apply
-            self._vectorized = other.vectorized
-
-        def copy(self):
-            """Create an identical (deep) copy of this vector."""
-            result = self.space.element()
-            result.assign(self)
-            return result
-
-        def __eq__(self, other):
-            """`vec.__eq__(other) <==> vec == other`.
-
-            Returns
-            -------
-            equals : `bool`
-                `True` if `other` is a `FunctionSet.Vector` with
-                `other.space` equal to this vector's space and
-                the call and apply implementations of `other` and
-                this vector are equal. `False` otherwise.
-            """
-            if other is self:
-                return True
-
-            return (isinstance(other, FunctionSet.Vector) and
-                    self.space == other.space and
-                    self._call == other._call and
-                    self._apply == other._apply and
-                    self.vectorized == other.vectorized)
-
-        def __ne__(self, other):
-            """`vec.__ne__(other) <==> vec != other`"""
-            return not self.__eq__(other)
-
-        def __str__(self):
-            return str(self._call)  # TODO: better solution?
-
-        def __repr__(self):
-            inner_fstr = '{!r}'
-            if self._apply is not None:
-                inner_fstr += ', fapply={fapply!r}'
-            if not self.vectorized:
-                inner_fstr += ', vectorized=False'
-
-            inner_str = inner_fstr.format(self._call, fapply=self._apply)
-
-            return '{!r}.element({})'.format(self.space, inner_str)
->>>>>>> fb28f056
-
-            if (min_coords not in self.domain or
-                    max_coords not in self.domain):
-                raise ValueError('input contains points outside '
-                                 '`domain` {}.'.format(self.domain))
-
-        out = self._call(*x)
-
-        if not (out in self.range or
-                (isinstance(out, np.ndarray) and
-                    out.flat[0] in self.range)):
-            raise TypeError('result {!r} not an element or an array of '
-                            'elements of the function range {}.'
-                            ''.format(out, self.range))
-
-        return out
-
-    def __ne__(self, other):
-        """``vec.__ne__(other) <==> vec != other``"""
-        return not self.__eq__(other)
-
-    def __str__(self):
-        """``vec.__str__() <==> str(vec)``"""
-        if self._call is not None:
-            return str(self._call)
-        else:
-            return str(self._apply_impl)
+        return str(self._call)  # TODO: better solution?
 
     def __repr__(self):
-        """``vec.__repr__() <==> repr(vec)``"""
-        if self._call is not None:
-            return '{!r}.element({!r})'.format(self.space, self._call)
-        else:
-            return '{!r}.element({!r})'.format(self.space, self._apply_impl)
+        inner_fstr = '{!r}'
+        if not self.vectorized:
+            inner_fstr += ', vectorized=False'
+
+        inner_str = inner_fstr.format(self._call)
+
+        return '{!r}.element({})'.format(self.space, inner_str)
 
 
 class FunctionSpace(FunctionSet, LinearSpace):
     """A vector space of functions."""
 
-<<<<<<< HEAD
-    def __init__(self, dom, field=RealNumbers()):
-=======
-    def __init__(self, domain, field):
->>>>>>> fb28f056
+    def __init__(self, domain, field=RealNumbers()):
         """Initialize a new instance.
 
         Parameters
         ----------
         domain : `Set`
-            The domain of the functions.
-        field : `RealNumbers` or `ComplexNumbers`
+            The domain of the functions
+        field : `Field`, optional
             The range of the functions.
         """
-<<<<<<< HEAD
-        if not isinstance(dom, Set):
-            raise TypeError('domain {!r} not a Set instance.'.format(dom))
-
-        if not (isinstance(field, (RealNumbers, ComplexNumbers))):
-            raise TypeError('field {!r} not a RealNumbers or '
-                            'ComplexNumbers instance.'.format(field))
-=======
         if not isinstance(domain, Set):
-            raise TypeError('domain {!r} not a `Set` instance.'.format(domain))
-        if not isinstance(field, (RealNumbers, ComplexNumbers)):
-            raise TypeError('field {!r} not a `RealNumbers` or '
-                            '`ComplexNumbers` instance.'.format(field))
->>>>>>> fb28f056
+            raise TypeError('domain {!r} not a Set instance.'.format(domain))
+
+        if not isinstance(field, Field):
+            raise TypeError('field {!r} not a `Field` instance.'
+                            ''.format(field))
 
         super().__init__(domain, field)
         self._field = field
@@ -846,8 +617,7 @@
         """Return the field of this space."""
         return self._field
 
-<<<<<<< HEAD
-    def element(self, fcall=None):
+    def element(self, fcall=None, vectorized=True):
         """Create a `FunctionSpace` element.
 
         Parameters
@@ -859,24 +629,9 @@
 
             If fcall is a `FunctionSetVector`, it is wrapped
             as a new `FunctionSpaceVector`.
-=======
-    def element(self, fcall=None, fapply=None, vectorized=True):
-        """Create a `FunctionSet` element.
-
-        Parameters
-        ----------
-        fcall : callable, optional
-            The actual instruction for out-of-place evaluation. If
-            `fcall` is a `FunctionSet.Vector`, its `_call`, `_apply`
-            and `vectorized` are used for initialization unless
-            explicitly given.
-            If `fcall` is `None`, the zero function is created.
-        fapply : callable, optional
-            The actual instruction for in-place evaluation
+
         vectorized : bool
-            Whether or not the function supports vectorized
-            evaluation.
->>>>>>> fb28f056
+            Whether the function supports vectorized evaluation.
 
         Returns
         -------
@@ -884,28 +639,9 @@
             The new element.
         """
         if fcall is None:
-<<<<<<< HEAD
-            return self.zero()
-        else:
-            return super().element(fcall)
-
-    def _lincomb(self, a, x, b, y, out):
-        """Raw linear combination of ``x`` and ``y``.
-
-        Notes
-        -----
-        The additions and multiplications are implemented via a simple
-        Python function, so the resulting function is probably slow.
-        """
-        # Store to allow aliasing
-        x_old_call = x._call
-        y_old_call = y._call
-
-        def lincomb_call(*x):
-=======
             return self.zero(vectorized=vectorized)
         else:
-            return super().element(fcall, fapply, vectorized=vectorized)
+            return FunctionSet.element(fcall, vectorized=vectorized)
 
     def zero(self, vectorized=True):
         """The function mapping everything to zero.
@@ -936,18 +672,8 @@
             bcast = np.broadcast(*x)
             return np.zeros(bcast.shape, dtype=dtype, order=order)
 
-        def zero_apply(_, out):
-            """The in-place zero function."""
-            out.fill(0.0)
-            return out
-
-        if vectorized:
-            zero_func = zero_vec
-            zero_a = zero_apply
-        else:
-            zero_func = zero_novec
-            zero_a = None
-        return self.element(zero_func, zero_a, vectorized=vectorized)
+        zero_func = zero_vec if vectorized else zero_novec
+        return self.element(zero_func, vectorized=vectorized)
 
     def one(self, vectorized=True):
         """The function mapping everything to one.
@@ -977,18 +703,8 @@
             bcast = np.broadcast(*x)
             return np.ones(bcast.shape, dtype=dtype, order=order)
 
-        def one_apply(_, out):
-            """The in-place one function."""
-            out.fill(0.0)
-            return out
-
-        if vectorized:
-            one_func = one_vec
-            one_a = one_apply
-        else:
-            one_func = one_novec
-            one_a = None
-        return self.element(one_func, one_a, vectorized=vectorized)
+        one_func = one_vec if vectorized else one_novec
+        return self.element(one_func, vectorized=vectorized)
 
     def __eq__(self, other):
         """`s.__eq__(other) <==> s == other`.
@@ -1015,63 +731,63 @@
         Python functions, so non-vectorized versions are slow.
         """
         # Store to allow aliasing
-        x1_call = x1._call
-        x1_apply = x1._apply
-        x2_call = x2._call
-        x2_apply = x2._apply
+        x1_call_oop = x1._call_out_of_place
+        x1_call_ip = x1._call_in_place
+        x2_call_oop = x2._call_out_of_place
+        x2_call_ip = x2._call_in_place
 
         lincomb_vect = x1.vectorized or x2.vectorized
         dtype = complex if self.field == ComplexNumbers() else float
+        # Manually vectorize if necessary. Use out-of-place for both
         if lincomb_vect and not x1.vectorized:
-            x1_call = vectorize(dtype, outarg='none')(x1_call)
-            x1_apply = vectorize(dtype, outarg='positional')(x1_call)
+            x1_call_oop = vectorize(dtype, outarg='none')(x1_call_oop)
+            x1_call_ip = vectorize(dtype, outarg='positional')(x1_call_oop)
         if lincomb_vect and not x2.vectorized:
-            x2_call = vectorize(dtype, outarg='none')(x2_call)
-            x2_apply = vectorize(dtype, outarg='positional')(x2_call)
-
-        def lincomb_call(x):
->>>>>>> fb28f056
-            """Linear combination, call version."""
+            x2_call_oop = vectorize(dtype, outarg='none')(x2_call_oop)
+            x2_call_ip = vectorize(dtype, outarg='positional')(x2_call_oop)
+
+        def lincomb_call_out_of_place(x):
+            """Linear combination, out-of-place version."""
             # Due to vectorization, at least one call must be made to
             # ensure the correct final shape. The rest is optimized as
             # far as possible.
             if a == 0 and b != 0:
-                out = x2_call(x)
+                out = x2_call_oop(x)
                 if b != 1:
                     out *= b
             elif b == 0:  # Contains the case a == 0
-                out = x1_call(x)
+                out = x1_call_oop(x)
                 if a != 1:
                     out *= a
             else:
-                out = x1_call(x)
+                out = x1_call_oop(x)
                 if a != 1:
                     out *= a
-                tmp = x2_call(x)
+                tmp = x2_call_oop(x)
                 if b != 1:
                     tmp *= b
                 out += tmp
             return out
 
-        def lincomb_apply(x, out):
-            """Linear combination, apply version."""
+        def lincomb_call_in_place(x, out):
+            """Linear combination, in-place version."""
             if not isinstance(out, np.ndarray):
                 raise TypeError('in-place evaluation only possible if output '
                                 'is of type `numpy.ndarray`.')
             if a == 0 and b == 0:
                 out *= 0
             elif a == 0 and b != 0:
-                x2_apply(x, out)
+                x2_call_ip(x, out)
                 if b != 1:
                     out *= b
             elif b == 0 and a != 0:
-                x1_apply(x, out)
+                x1_call_ip(x, out)
                 if a != 1:
                     out *= a
             else:
                 tmp = np.empty_like(out)
-                x1_apply(x, out)
-                x2_apply(x, tmp)
+                x1_call_ip(x, out)
+                x2_call_ip(x, tmp)
                 if a != 1:
                     out *= a
                 if b != 1:
@@ -1079,44 +795,9 @@
                 out += tmp
             return out
 
-        out._call = lincomb_call
-<<<<<<< HEAD
-
-    def zero(self):
-        """The function mapping everything to zero.
-
-        Notes
-        -----
-        Since `FunctionSpace._lincomb` is slow,
-        we implement this function directly.
-        """
-        def zero_(*_):
-            """The zero function."""
-            return self.field.element(0.0)
-        return self.element(zero_)
-
-    def __eq__(self, other):
-        """``s.__eq__(other) <==> s == other``.
-
-        Returns
-        -------
-        equals : `bool`
-            `True` if ``other`` is a `FunctionSpace` with
-            same `FunctionSet.domain` and `FunctionSet.range`,
-            `False` otherwise.
-        """
-        # TODO: equality also for FunctionSet instances?
-        if other is self:
-            return True
-=======
+        out._call_out_of_place = lincomb_call_out_of_place
+        out._call_in_place = lincomb_call_in_place
         out._vectorized = lincomb_vect
-        # If one of the summands' apply method is undefined, it will not be
-        # defined in the result either
-        if _apply_not_impl in (x1_apply, x2_apply):
-            out._apply = _apply_not_impl
-        else:
-            out._apply = lincomb_apply
->>>>>>> fb28f056
 
         return out
 
@@ -1128,125 +809,76 @@
         The multiplication is implemented with a simple Python
         function, so the resulting function object is probably slow.
         """
-        x1_call = x1._call
-        x1_apply = x1._apply
-        x2_call = x2._call
-        x2_apply = x2._apply
+        x1_call_oop = x1._call_out_of_place
+        x1_call_ip = x1._call_in_place
+        x2_call_oop = x2._call_out_of_place
+        x2_call_ip = x2._call_in_place
 
         product_vect = x1.vectorized or x2.vectorized
         dtype = complex if self.field == ComplexNumbers() else float
+        # Manually vectorize if necessary. Use out-of-place for both
         if product_vect and not x1.vectorized:
-            x1_call = vectorize(dtype, outarg='none')(x1_call)
-            x1_apply = vectorize(dtype, outarg='positional')(x1_call)
+            x1_call_oop = vectorize(dtype, outarg='none')(x1_call_oop)
+            x1_call_ip = vectorize(dtype, outarg='positional')(x1_call_oop)
         if product_vect and not x2.vectorized:
-            x2_call = vectorize(dtype, outarg='none')(x2_call)
-            x2_apply = vectorize(dtype, outarg='positional')(x2_call)
-
-        def product_call(x):
-            """The product call function."""
-            return x1_call(x) * x2_call(x)
-
-        def product_apply(x, out):
-            """The product apply function."""
+            x2_call_oop = vectorize(dtype, outarg='none')(x2_call_oop)
+            x2_call_ip = vectorize(dtype, outarg='positional')(x2_call_oop)
+
+        def product_call_out_of_place(x):
+            """The product out-of-place evaluation function."""
+            return x1_call_oop(x) * x2_call_oop(x)
+
+        def product_call_in_place(x, out):
+            """The product in-place evaluation function."""
             tmp = np.empty_like(out)
-            x1_apply(x, out)
-            x2_apply(x, tmp)
+            x1_call_ip(x, out)
+            x2_call_ip(x, tmp)
             out *= tmp
             return out
 
-        out._call = product_call
+        out._call_out_of_place = product_call_out_of_place
+        out._call_in_place = product_call_in_place
         out._vectorized = product_vect
-        # If one of the factors' apply method is undefined, it will not be
-        # defined in the result either
-        if _apply_not_impl in (x1._apply, x2._apply):
-            out._apply = _apply_not_impl
-        else:
-            out._apply = product_apply
 
         return out
 
     def _divide(self, x1, x2, out):
         """Raw pointwise division of two functions."""
-        x1_call = x1._call
-        x1_apply = x1._apply
-        x2_call = x2._call
-        x2_apply = x2._apply
+        x1_call_oop = x1._call_out_of_place
+        x1_call_ip = x1._call_in_place
+        x2_call_oop = x2._call_out_of_place
+        x2_call_ip = x2._call_in_place
 
         quotient_vect = x1.vectorized or x2.vectorized
         dtype = complex if self.field == ComplexNumbers() else float
+        # Manually vectorize if necessary. Use out-of-place for both
         if quotient_vect and not x1.vectorized:
-            x1_call = vectorize(dtype, outarg='none')(x1_call)
-            x1_apply = vectorize(dtype, outarg='positional')(x1_call)
+            x1_call_oop = vectorize(dtype, outarg='none')(x1_call_oop)
+            x1_call_ip = vectorize(dtype, outarg='positional')(x1_call_oop)
         if quotient_vect and not x2.vectorized:
-            x2_call = vectorize(dtype, outarg='none')(x2_call)
-            x2_apply = vectorize(dtype, outarg='positional')(x2_call)
-
-        def quotient_call(x):
-            """The quotient call function."""
-            return x1_call(x) / x2_call(x)
-
-        def quotient_apply(x, out):
-            """The quotient apply function."""
+            x2_call_oop = vectorize(dtype, outarg='none')(x2_call_oop)
+            x2_call_ip = vectorize(dtype, outarg='positional')(x2_call_oop)
+
+        def quotient_call_out_of_place(x):
+            """The quotient out-of-place evaluation function."""
+            return x1_call_oop(x) / x2_call_oop(x)
+
+        def quotient_call_in_place(x, out):
+            """The quotient in-place evaluation function."""
             tmp = np.empty_like(out)
-            x1_apply(x, out)
-            x2_apply(x, tmp)
+            x1_call_ip(x, out)
+            x2_call_ip(x, tmp)
             out /= tmp
             return out
 
-<<<<<<< HEAD
-    def __repr__(self):
-        """``s.__repr__() <==> repr(s)``."""
-        inner_repr = '{!r}'.format(self.domain)
-        if not isinstance(self.range, RealNumbers):
-            inner_repr += ', {!r}'.format(self.range)
-
-        return '{}({})'.format(self.__class__.__name__, inner_repr)
-
-    def __str__(self):
-        """``s.__str__() <==> str(s)``."""
-        return '{}({}, {})'.format(self.__class__.__name__,
-                                   self.domain, self.range)
-
-    @property
-    def element_type(self):
-        """ `FunctionSpaceVector` """
-        return FunctionSpaceVector
-
-
-class FunctionSpaceVector(FunctionSetVector, LinearSpaceVector):
-    """Representation of a `FunctionSpace` element."""
-
-    def __init__(self, fspace, fcall):
-        """Initialize a new instance.
-
-        Parameters
-        ----------
-        fspace : `FunctionSpace`
-            The set of functions this element lives in
-        fcall : `callable`, optional
-            The actual instruction for out-of-place evaluation.
-            It must return an `FunctionSet.range` element or a
-            `numpy.ndarray` of such (vectorized call).
-        """
-        if not isinstance(fspace, FunctionSpace):
-            raise TypeError('function space {!r} not a `FunctionSpace` '
-                            'instance.'.format(fspace))
-
-        super().__init__(fspace, fcall)
-=======
-        out._call = quotient_call
+        out._call_out_of_place = quotient_call_out_of_place
+        out._call_in_place = quotient_call_in_place
         out._vectorized = quotient_vect
-        # If one of the factors' apply method is undefined, it will not be
-        # defined in the result either
-        if _apply_not_impl in (x1._apply, x2._apply):
-            out._apply = _apply_not_impl
-        else:
-            out._apply = quotient_apply
 
         return out
 
     def divide(self, x1, x2, out=None):
-        """Same as in LinearSpace.Vector, but with vectorization."""
+        """Same as in `LinearSpaceVector`, but with vectorization."""
         if out is None:
             out = self.element()
 
@@ -1264,8 +896,8 @@
 
     def _scalar_power(self, x, p, out):
         """Raw p-th power of a function, p integer or general scalar."""
-        x_call = x._call
-        x_apply = x._apply
+        x_call_oop = x._call_out_of_place
+        x_call_ip = x._call_in_place
 
         def pow_posint(x, n):
             """Recursion to calculate the n-th power out-of-place."""
@@ -1289,189 +921,185 @@
                 x *= tmp
                 return x
 
-        def power_call(x):
-            """The power call function."""
+        def power_call_out_of_place(x):
+            """The power out-of-place evaluation function."""
             if p == int(p) and p >= 1:
-                return pow_posint(x_call(x), int(p))
+                return pow_posint(x_call_oop(x), int(p))
             else:
-                return x_call(x)**p
-
-        def power_apply(x, out):
-            """The power apply function."""
-            x_apply(x, out)
+                return x_call_oop(x)**p
+
+        def power_call_in_place(x, out):
+            """The power in-place evaluation function."""
+            x_call_ip(x, out)
             if p == int(p) and p >= 1:
                 return ipow_posint(out, int(p))
             else:
                 out **= p
                 return out
 
-        out._call = power_call
+        out._call_out_of_place = power_call_out_of_place
+        out._call_in_place = power_call_in_place
         out._vectorized = x.vectorized
-        if x_apply == _apply_not_impl:
-            out._apply = _apply_not_impl
+
+    @property
+    def element_type(self):
+        """ `FunctionSpaceVector` """
+        return FunctionSpaceVector
+
+
+class FunctionSpaceVector(FunctionSetVector, LinearSpaceVector):
+    """Representation of a `FunctionSpace` element."""
+
+    def __init__(self, fspace, fcall=None, vectorized=True):
+        """Initialize a new instance.
+
+        Parameters
+        ----------
+        fspace : `FunctionSpace`
+            The set of functions this element lives in
+        fcall : `callable`, optional
+            The actual instruction for out-of-place evaluation.
+            It must return an `FunctionSet.range` element or a
+            `numpy.ndarray` of such (vectorized call).
+        vectorized : bool
+            Whether the function supports vectorized
+            evaluation.
+        """
+        if not isinstance(fspace, FunctionSpace):
+            raise TypeError('function space {!r} not a `FunctionSpace` '
+                            'instance.'.format(fspace))
+
+        super().__init__(fspace, fcall, vectorized=vectorized)
+
+    # Convenience functions using element() need to be adapted
+    def __add__(self, other):
+        """`f.__add__(other) <==> f + other`."""
+        out = self.space.element()
+        if other in self.space:
+            self.space.lincomb(1, self, 1, other, out=out)
         else:
-            out._apply = power_apply
-
-    class Vector(FunctionSet.Vector, LinearSpace.Vector):
-
-        """Representation of a `FunctionSpace` element."""
-
-        def __init__(self, fspace, fcall=None, fapply=None,
-                     vectorized=True):
-            """Initialize a new instance.
-
-            Parameters
-            ----------
-            fspace : `FunctionSpace`
-                The set of functions this element lives in
-            fcall : callable
-                The actual instruction for out-of-place evaluation. If
-                `fcall` is a `FunctionSet.Vector`, its `_call`, `_apply`
-                and `vectorization` are used for initialization unless
-                explicitly given
-            fapply : callable, optional
-                The actual instruction for in-place evaluation
-            vectorized : bool
-                Whether or not the function supports vectorized
-                evaluation.
-            """
-            if not isinstance(fspace, FunctionSpace):
-                raise TypeError('function space {} not a `FunctionSpace` '
-                                'instance.'.format(fspace))
-
-            super().__init__(fspace, fcall, fapply,
-                             vectorized=vectorized)
-
-        # Convenience functions using element() need to be adapted
-        def __add__(self, other):
-            """`f.__add__(other) <==> f + other`."""
-            out = self.space.element()
-            if other in self.space:
-                self.space.lincomb(1, self, 1, other, out=out)
-            else:
-                one = self.space.one(vectorized=self.vectorized)
-                self.space.lincomb(1, self, 1, other * one, out=out)
-            return out
-
-        def __radd__(self, other):
-            """`f.__radd__(other) <==> other + f`."""
-            out = self.space.element(vectorized=self.vectorized)
-            # the `other in self.space` case can never happen!
             one = self.space.one(vectorized=self.vectorized)
-            self.space.lincomb(1, other * one, 1, self, out=out)
-            return out
-
-        def __iadd__(self, other):
-            """`f.__iadd__(other) <==> f += other`."""
-            if other in self.space:
-                self.space.lincomb(1, self, 1, other, out=self)
-            else:
-                one = self.space.one(vectorized=self.vectorized)
-                self.space.lincomb(1, self, 1, other * one, out=self)
-            return self
-
-        def __sub__(self, other):
-            """Implementation of 'self - other'."""
-            out = self.space.element(vectorized=self.vectorized)
-            if other in self.space:
-                self.space.lincomb(1, self, -1, other, out=out)
-            else:
-                one = self.space.one(vectorized=self.vectorized)
-                self.space.lincomb(1, self, 1, -other * one, out=out)
-            return out
-
-        def __rsub__(self, other):
-            """`f.__rsub__(other) <==> other - f`."""
-            out = self.space.element(vectorized=self.vectorized)
-            # the `other in self.space` case can never happen!
+            self.space.lincomb(1, self, 1, other * one, out=out)
+        return out
+
+    def __radd__(self, other):
+        """`f.__radd__(other) <==> other + f`."""
+        out = self.space.element(vectorized=self.vectorized)
+        # the `other in self.space` case can never happen!
+        one = self.space.one(vectorized=self.vectorized)
+        self.space.lincomb(1, other * one, 1, self, out=out)
+        return out
+
+    def __iadd__(self, other):
+        """`f.__iadd__(other) <==> f += other`."""
+        if other in self.space:
+            self.space.lincomb(1, self, 1, other, out=self)
+        else:
             one = self.space.one(vectorized=self.vectorized)
-            self.space.lincomb(1, other * one, -1, self, out=out)
-            return out
-
-        def __isub__(self, other):
-            """`f.__isub__(other) <==> f -= other`."""
-            if other in self.space:
-                self.space.lincomb(1, self, -1, other, out=self)
-            else:
-                one = self.space.one(vectorized=self.vectorized)
-                self.space.lincomb(1, self, 1, -other * one, out=self)
-            return self
-
-        def __mul__(self, other):
-            """`f.__mul__(other) <==> f * other`."""
-            out = self.space.element(vectorized=self.vectorized)
-            if other in self.space:
-                self.space.multiply(self, other, out=out)
-            else:
-                self.space.lincomb(other, self, out=out)
-            return out
-
-        def __rmul__(self, other):
-            """`f.__rmul__(other) <==> other * f`."""
-            out = self.space.element(vectorized=self.vectorized)
-            # the `other in self.space` case can never happen!
+            self.space.lincomb(1, self, 1, other * one, out=self)
+        return self
+
+    def __sub__(self, other):
+        """Implementation of 'self - other'."""
+        out = self.space.element(vectorized=self.vectorized)
+        if other in self.space:
+            self.space.lincomb(1, self, -1, other, out=out)
+        else:
+            one = self.space.one(vectorized=self.vectorized)
+            self.space.lincomb(1, self, 1, -other * one, out=out)
+        return out
+
+    def __rsub__(self, other):
+        """`f.__rsub__(other) <==> other - f`."""
+        out = self.space.element(vectorized=self.vectorized)
+        # the `other in self.space` case can never happen!
+        one = self.space.one(vectorized=self.vectorized)
+        self.space.lincomb(1, other * one, -1, self, out=out)
+        return out
+
+    def __isub__(self, other):
+        """`f.__isub__(other) <==> f -= other`."""
+        if other in self.space:
+            self.space.lincomb(1, self, -1, other, out=self)
+        else:
+            one = self.space.one(vectorized=self.vectorized)
+            self.space.lincomb(1, self, 1, -other * one, out=self)
+        return self
+
+    def __mul__(self, other):
+        """`f.__mul__(other) <==> f * other`."""
+        out = self.space.element(vectorized=self.vectorized)
+        if other in self.space:
+            self.space.multiply(self, other, out=out)
+        else:
             self.space.lincomb(other, self, out=out)
-            return out
-
-        def __imul__(self, other):
-            """`f.__imul__(other) <==> f *= other`."""
-            if other in self.space:
-                self.space.multiply(self, other, out=self)
-            else:
-                self.space.lincomb(other, self, out=self)
-            return self
-
-        def __truediv__(self, other):
-            """`f.__truediv__(other) <==> f / other` (true division)."""
-            out = self.space.element(vectorized=self.vectorized)
-            if other in self.space:
-                self.space.divide(self, other, out=out)
-            else:
-                self.space.lincomb(1./other, self, out=out)
-            return out
-
-        __div__ = __truediv__
-
-        def __rtruediv__(self, other):
-            """`f.__rtruediv__(other) <==> other / f` (true division)."""
-            out = self.space.element(vectorized=self.vectorized)
-            # the `other in self.space` case can never happen!
-            one = self.space.one(vectorized=self.vectorized)
-            self.space.divide(other * one, self, out=out)
-            return out
-
-        __rdiv__ = __rtruediv__
-
-        def __itruediv__(self, other):
-            """`f.__itruediv__(other) <==> f /= other` (true division)."""
-            if other in self.space:
-                self.space.divide(self, other, out=self)
-            else:
-                self.space.lincomb(1./other, self, out=self)
-            return self
-
-        __idiv__ = __itruediv__
-
-        def __pow__(self, p):
-            """`f.__pow__(p) <==> f ** p`."""
-            out = self.space.element(vectorized=self.vectorized)
-            self.space._scalar_power(self, p, out=out)
-            return out
-
-        def __ipow__(self, p):
-            """`f.__ipow__(p) <==> f **= p`."""
-            return self.space._scalar_power(self, p, out=self)
-
-        def __neg__(self):
-            """`f.__neg__() <==> -f`."""
-            out = self.space.element(vectorization=self.vectorization)
-            self.space.lincomb(-1.0, self, out=out)
-            return out
-
-        def __pos__(self):
-            """`f.__pos__() <==> +f`."""
-            return self.copy()
->>>>>>> fb28f056
+        return out
+
+    def __rmul__(self, other):
+        """`f.__rmul__(other) <==> other * f`."""
+        out = self.space.element(vectorized=self.vectorized)
+        # the `other in self.space` case can never happen!
+        self.space.lincomb(other, self, out=out)
+        return out
+
+    def __imul__(self, other):
+        """`f.__imul__(other) <==> f *= other`."""
+        if other in self.space:
+            self.space.multiply(self, other, out=self)
+        else:
+            self.space.lincomb(other, self, out=self)
+        return self
+
+    def __truediv__(self, other):
+        """`f.__truediv__(other) <==> f / other` (true division)."""
+        out = self.space.element(vectorized=self.vectorized)
+        if other in self.space:
+            self.space.divide(self, other, out=out)
+        else:
+            self.space.lincomb(1./other, self, out=out)
+        return out
+
+    __div__ = __truediv__
+
+    def __rtruediv__(self, other):
+        """`f.__rtruediv__(other) <==> other / f` (true division)."""
+        out = self.space.element(vectorized=self.vectorized)
+        # the `other in self.space` case can never happen!
+        one = self.space.one(vectorized=self.vectorized)
+        self.space.divide(other * one, self, out=out)
+        return out
+
+    __rdiv__ = __rtruediv__
+
+    def __itruediv__(self, other):
+        """`f.__itruediv__(other) <==> f /= other` (true division)."""
+        if other in self.space:
+            self.space.divide(self, other, out=self)
+        else:
+            self.space.lincomb(1./other, self, out=self)
+        return self
+
+    __idiv__ = __itruediv__
+
+    def __pow__(self, p):
+        """`f.__pow__(p) <==> f ** p`."""
+        out = self.space.element(vectorized=self.vectorized)
+        self.space._scalar_power(self, p, out=out)
+        return out
+
+    def __ipow__(self, p):
+        """`f.__ipow__(p) <==> f **= p`."""
+        return self.space._scalar_power(self, p, out=self)
+
+    def __neg__(self):
+        """`f.__neg__() <==> -f`."""
+        out = self.space.element(vectorization=self.vectorization)
+        self.space.lincomb(-1.0, self, out=out)
+        return out
+
+    def __pos__(self):
+        """`f.__pos__() <==> +f`."""
+        return self.copy()
 
 
 if __name__ == '__main__':
