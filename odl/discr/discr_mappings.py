﻿# Copyright 2014-2016 The ODL development group
#
# This file is part of ODL.
#
# ODL is free software: you can redistribute it and/or modify
# it under the terms of the GNU General Public License as published by
# the Free Software Foundation, either version 3 of the License, or
# (at your option) any later version.
#
# ODL is distributed in the hope that it will be useful,
# but WITHOUT ANY WARRANTY; without even the implied warranty of
# MERCHANTABILITY or FITNESS FOR A PARTICULAR PURPOSE.  See the
# GNU General Public License for more details.
#
# You should have received a copy of the GNU General Public License
# along with ODL.  If not, see <http://www.gnu.org/licenses/>.

"""Mappings between abstract (continuous) and discrete sets.

Includes grid evaluation (collocation) and various interpolation
operators.
"""

# Imports for common Python 2/3 codebase
from __future__ import print_function, division, absolute_import
from future import standard_library
standard_library.install_aliases()
from builtins import str, super, zip

from itertools import product
import numpy as np

from odl.operator.operator import Operator
from odl.discr.partition import RectPartition
from odl.space.base_ntuples import NtuplesBase, FnBase
from odl.space.fspace import FunctionSet, FunctionSpace
from odl.util.vectorization import (
    is_valid_input_meshgrid, out_shape_from_array, out_shape_from_meshgrid)


__all__ = ('FunctionSetMapping',
           'PointCollocation', 'NearestInterpolation', 'LinearInterpolation',
           'PerAxisInterpolation')

_SUPPORTED_INTERP_SCHEMES = ['nearest', 'linear']


class FunctionSetMapping(Operator):

    """Abstract base class for function set discretization mappings."""

    def __init__(self, map_type, fset, partition, dspace, linear=False,
                 **kwargs):
        """Initialize a new instance.

        Parameters
        ----------
        map_type : {'sampling', 'interpolation'}
            The type of operator
        fset : `FunctionSet`
            The non-discretized (abstract) set of functions to be
            discretized
        partition : `RectPartition`
            Partition of (a subset of) ``fset.domain`` based on a
            `TensorGrid`
        dspace : `NtuplesBase`
            Data space providing containers for the values of a
            discretized object. Its `NtuplesBase.size` must be equal
            to the total number of grid points.
        linear : bool
            Create a linear operator if `True`, otherwise a non-linear
            operator.
        order : {'C', 'F'}, optional
            Ordering of the axes in the data storage. 'C' means the
            first axis varies slowest, the last axis fastest;
            vice versa for 'F'.
            Default: 'C'
        """
        map_type_ = str(map_type).lower()
        if map_type_ not in ('sampling', 'interpolation'):
            raise ValueError('mapping type {!r} not understood.'
                             ''.format(map_type))
        if not isinstance(fset, FunctionSet):
            raise TypeError('function set {!r} is not a `FunctionSet` '
                            'instance.'.format(fset))

        if not isinstance(partition, RectPartition):
            raise TypeError('grid {!r} is not a `TensorGrid` instance.'
                            ''.format(partition))
        if not isinstance(dspace, NtuplesBase):
            raise TypeError('data space {!r} is not an `NtuplesBase` instance.'
                            ''.format(dspace))

        if not fset.domain.contains_set(partition):
            raise ValueError('{} not contained in the domain {} '
                             'of the function set {}.'
                             ''.format(partition, fset.domain, fset))

        if dspace.size != partition.size:
            raise ValueError('size {} of the data space {} not equal '
                             'to the size {} of the partition.'
                             ''.format(dspace.size, dspace, partition.size))

        dom = fset if map_type_ == 'sampling' else dspace
        ran = dspace if map_type_ == 'sampling' else fset
        Operator.__init__(self, dom, ran, linear=linear)
        self._partition = partition

        if self.is_linear:
            if not isinstance(fset, FunctionSpace):
                raise TypeError('function space {!r} is not a `FunctionSpace` '
                                'instance.'.format(fset))
            if not isinstance(dspace, FnBase):
                raise TypeError('data space {!r} is not an `FnBase` instance.'
                                ''.format(dspace))
            if fset.field != dspace.field:
                raise ValueError('field {} of the function space and field '
                                 '{} of the data space are not equal.'
                                 ''.format(fset.field, dspace.field))

        order = str(kwargs.pop('order', 'C'))
        if str(order).upper() not in ('C', 'F'):
            raise ValueError('order {!r} not recognized.'.format(order))
        else:
            self._order = str(order).upper()

    def __eq__(self, other):
        return (isinstance(other, type(self)) and
                isinstance(self, type(other)) and
                self.domain == other.domain and
                self.range == other.range and
                self.partition == other.partition and
                self.order == other.order)

    @property
    def partition(self):
        """The underlying domain partition."""
        return self._partition

    @property
    def grid(self):
        """The sampling grid."""
        return self.partition.grid

    @property
    def order(self):
        """Axis ordering in the data storage."""
        return self._order


class PointCollocation(FunctionSetMapping):

    """Function evaluation at grid points.

    This operator evaluates a given function in a set of points. These
    points are given as the sampling grid of a partition of the
    function domain. The result of this evaluation is an array of
    function values at these points.

    If, for example, a function is defined on the interval [0, 1],
    and a partition divides the interval into ``N`` subintervals,
    the resulting array will have length ``N``. The sampling points
    are defined by the partition, usually they are the midpoints
    of the subintervals.

    In higher dimensions, the same principle is applied, with the
    only difference being the additional information about the ordering
    of the axes in the flat storage array (C- vs. Fortran ordering).

    This operator is the default 'sampling' used by all core
    discretization classes.
    """

    def __init__(self, ip_fset, partition, dspace, **kwargs):
        """Initialize a new instance.

        Parameters
        ----------
        fset : `FunctionSet`
            The non-discretized (abstract) set of functions to be
            discretized. The function domain must provide a
            `Set.contains_set` method.
        partition : `RectPartition`
            Partition of (a subset of) ``ip_fset.domain`` based on a
            `TensorGrid`
        dspace : `NtuplesBase`
            Data space providing containers for the values of a
            discretized object. Its `NtuplesBase.size` must be equal
            to the total number of grid points.
        order : {'C', 'F'}, optional
            Ordering of the axes in the data storage. 'C' means the
            first axis varies slowest, the last axis fastest;
            vice versa for 'F'.
            Default: 'C'
        """
        linear = isinstance(ip_fset, FunctionSpace)
        FunctionSetMapping.__init__(self, 'sampling', ip_fset, partition,
                                    dspace, linear, **kwargs)

    def _call(self, func, out=None, **kwargs):
        """Evaluate ``func`` at the grid of this operator.

        Parameters
        ----------
        func : `FunctionSetVector`
            The function to be evaluated
        out : `NtuplesBaseVector`, optional
            Array to which the values are written. Its shape must be
            ``(N,)``, where N is the total number of grid points. The
            data type must be the same as in the ``dspace`` of this
            mapping.
        kwargs : Additional keyword arguments, optional

        Returns
        -------
        out : `NtuplesBaseVector`, optional
            The function values at the grid points. If ``out`` was
            provided, the returned object is a reference to it.

        Notes
        -----
        This operator expects its input functions to be written in
        a vectorization-conforming manner to ensure fast evaluation.
        See the `vectorization guide
        <https://odl.readthedocs.org/guide/in_depth/\
vectorization_guide.html>`_ for a detailed introduction.

        See also
        --------
        odl.discr.grid.TensorGrid.meshgrid
        numpy.meshgrid

        Examples
        --------
        Define a set of functions from the rectangle [1, 3] x [2, 5]
        to the real numbers:

        >>> from odl import FunctionSpace, Rectangle
        >>> rect = Rectangle([1, 3], [2, 5])
        >>> funcset = FunctionSpace(rect)

        Partition the rectangle by a tensor grid:

        >>> from odl import TensorGrid, Rectangle, RectPartition, Rn
        >>> rect = Rectangle([1, 3], [2, 5])
        >>> grid = TensorGrid([1, 2], [3, 4, 5])
        >>> partition = RectPartition(rect, grid)
        >>> rn = Rn(grid.size)

        Finally create the operator and test it on a function:

        >>> coll_op = PointCollocation(funcset, partition, rn)
        ...
        ... # Properly vectorized function
        >>> func_elem = funcset.element(lambda x: x[0] - x[1])
        >>> coll_op(func_elem)
        Rn(6).element([-2.0, -3.0, -4.0, -1.0, -2.0, -3.0])
        >>> coll_op(lambda x: x[0] - x[1])  # Works directly
        Rn(6).element([-2.0, -3.0, -4.0, -1.0, -2.0, -3.0])
        >>> out = Rn(6).element()
        >>> coll_op(func_elem, out=out)  # In-place
        Rn(6).element([-2.0, -3.0, -4.0, -1.0, -2.0, -3.0])

        Fortran ordering:

        >>> coll_op = PointCollocation(funcset, partition, rn, order='F')
        >>> coll_op(func_elem)
        Rn(6).element([-2.0, -1.0, -3.0, -2.0, -4.0, -3.0])
        """
        mesh = self.grid.meshgrid
        if out is None:
            out = func(mesh, **kwargs).ravel(order=self.order)
        else:
<<<<<<< HEAD
            # Todo: this assumes asarray is writable!
            func(mesh,
                 out=out.asarray().reshape(self.grid.shape, order=self.order),
                 **kwargs)
=======
            out[:] = np.ravel(
                func(mesh, out=out.asarray().reshape(self.grid.shape,
                                                     order=self.order)))
>>>>>>> 8b4d40b2
        return out

    def __repr__(self):
        """Return ``repr(self)``."""
        inner_str = '\n  {!r},\n  {!r},\n  {!r}'.format(
            self.domain, self.grid, self.range)
        if self.order != 'C':
            inner_str += ",\n  order='{}'".format(self.order)
        return '{}({})'.format(self.__class__.__name__, inner_str)


class NearestInterpolation(FunctionSetMapping):

    """Nearest neighbor interpolation as an `Operator`.

    Given points ``x1 < x2 < ... < xN``, and values ``f1, ..., fN``,
    nearest neighbor interpolation at ``x`` is defined by::

        I(x) = fj  with j such that |x - xj| is minimal.

    The ambiguity at the midpoints is resolved by preferring one of the
    neighbors. For higher dimensions, this rule is applied per
    component.

    The nearest neighbor interpolation operator is defined as the
    mapping from the values ``f1, ..., fN`` to the function ``I(x)``
    (as a whole).

    In higher dimensions, this principle is applied per axis, the
    only difference being the additional information about the ordering
    of the axes in the flat storage array (C- vs. Fortran ordering).
    """

    def __init__(self, fset, partition, dspace, **kwargs):
        """Initialize a new instance.

        Parameters
        ----------
        fset : `FunctionSet`
            The undiscretized (abstract) set of functions to be
            discretized. The function domain must provide a
            `Set.contains_set` method.
        partition : `RectPartition`
            Partition of (a subset of) ``ip_fset.domain`` based on a
            spatial grid
        dspace : `NtuplesBase`
            Data space providing containers for the values of a
            discretized object. Its `NtuplesBase.size` must be equal
            to the total number of grid points.
        variant : {'left', 'right'}, optional
            Behavior variant at midpoint between neighbors

            'left' : favor left neighbor (default)

            'right' : favor right neighbor
        order : {'C', 'F'}, optional
            Ordering of the axes in the data storage. 'C' means the
            first axis varies slowest, the last axis fastest;
            vice versa for 'F'.
            Default: 'C'

        Notes
        -----
        The distinction between 'left' and 'right' variants is currently
        made by changing ``<=`` to ``<`` at one place. This difference
        may not be noticable in some situations due to rounding errors.
        """
        linear = isinstance(fset, FunctionSpace)
        FunctionSetMapping.__init__(self, 'interpolation', fset, partition,
                                    dspace, linear, **kwargs)

        variant = kwargs.pop('variant', 'left')
        self._variant = str(variant).lower()
        if self._variant not in ('left', 'right'):
            raise ValueError("variant '{}' not understood.".format(variant))

    def _call(self, x, out=None):
        """Create an interpolator from grid values ``x``.

        Parameters
        ----------
        x : `NtuplesVector`
            The array of values to be interpolated
        out : `FunctionSetVector`, optional
            Vector in which to store the interpolator

        Returns
        -------
        out : `FunctionSetVector`
            Nearest-neighbor interpolator for the grid of this
            operator. If ``out`` was provided, the returned object
            is a reference to it.

        See also
        --------
        LinearInterpolation : (bi-/tri-/...)linear interpolation

        Notes
        -----
        **Important:** if called on a point array, the points are
        assumed to be sorted in ascending order in each dimension
        for efficiency reasons.

        Nearest neighbor interpolation is the only scheme which works
        with data of non-scalar type since it does not involve any
        arithmetic operations on the values.

        Examples
        --------
        We test nearest neighbor interpolation with a non-scalar
        data type in 2d:

        >>> import numpy as np
        >>> from odl import Rectangle, Strings, FunctionSet
        >>> rect = Rectangle([0, 0], [1, 1])
        >>> strings = Strings(1)  # 1-char strings
        >>> space = FunctionSet(rect, strings)

        Partitioning the domain uniformly with no nodes on the boundary
        (will shift the grid points):

        >>> from odl import uniform_partition_fromintv, Ntuples
        >>> part = uniform_partition_fromintv(rect, [4, 2],
        ...                                   nodes_on_bdry=False)
        >>> part.grid.coord_vectors
        (array([ 0.125,  0.375,  0.625,  0.875]), array([ 0.25,  0.75]))

        >>> dspace = Ntuples(part.size, dtype='U1')

        Now we initialize the operator and test it with some points:

        >>> interp_op = NearestInterpolation(space, part, dspace)
        >>> values = np.array([c for c in 'mystring'])
        >>> function = interp_op(values)
        >>> print(function([0.3, 0.6]))  # closest to index (1, 1) -> 3
        t
        >>> out = np.empty(2, dtype='U1')
        >>> pts = np.array([[0.3, 0.6],
        ...                 [1.0, 1.0]])
        >>> out = function(pts.T, out=out)  # returns original out
        >>> all(out == ['t', 'g'])
        True
        """
        # TODO: pass reasonable options on to the interpolator
        def nearest(arg, out=None):
            """Interpolating function with vectorization."""
            if is_valid_input_meshgrid(arg, self.grid.ndim):
                input_type = 'meshgrid'
            else:
                input_type = 'array'

            interpolator = _NearestInterpolator(
                self.grid.coord_vectors,
                x.asarray().reshape(self.grid.shape, order=self.order),
                variant=self._variant,
                input_type=input_type)

            return interpolator(arg, out=out)

        return self.range.element(nearest, vectorized=True)

    def __repr__(self):
        """Return ``repr(self)``."""
        inner_str = '\n  {!r},\n  {!r},\n  {!r}'.format(
            self.range, self.grid, self.domain)
        sep = ',\n '
        if self.order != 'C':
            inner_str += sep + "order='{}'".format(self.order)
            sep = ', '
        if self._variant != 'left':
            inner_str += sep + "variant='{}'".format(self._variant)

        return '{}({})'.format(self.__class__.__name__, inner_str)


class LinearInterpolation(FunctionSetMapping):

    """Linear interpolation interpolation as an `Operator`."""

    def __init__(self, fspace, partition, dspace, **kwargs):
        """Initialize a new instance.

        Parameters
        ----------
        fspace : `FunctionSpace`
            The undiscretized (abstract) space of functions to be
            discretized. Its field must be the same as that of data
            space. The function domain must provide a
            `Set.contains_set` method.
        partition : `RectPartition`
            Partition of (a subset of) ``fspace.domain`` based on a
            `TensorGrid`
        dspace : `FnBase`
            Data space providing containers for the values of a
            discretized object. Its `NtuplesBase.size` must be equal
            to the total number of grid points, and its `FnBase.field`
            must be the same as that of the function space.
        order : {'C', 'F'}, optional
            Ordering of the axes in the data storage. 'C' means the
            first axis varies slowest, the last axis fastest;
            vice versa for 'F'.
            Default: 'C'
        """
        if not isinstance(fspace, FunctionSpace):
            raise TypeError('function space {!r} is not a `FunctionSpace` '
                            'instance.'.format(fspace))

        FunctionSetMapping.__init__(self, 'interpolation', fspace, partition,
                                    dspace, linear=True, **kwargs)

    def _call(self, x, out=None):
        """Create an interpolator from grid values ``x``.

        Parameters
        ----------
        x : `FnBaseVector`
            The array of values to be interpolated
        out : `FunctionSpaceVector`, optional
            Vector in which to store the interpolator

        Returns
        -------
        out : `FunctionSpaceVector`
            Linear interpolator for the grid of this operator. If
            ``out`` was provided, the returned object is a reference
            to it.
        """
        # TODO: pass reasonable options on to the interpolator
        def linear(arg, out=None):
            """Interpolating function with vectorization."""
            if is_valid_input_meshgrid(arg, self.grid.ndim):
                input_type = 'meshgrid'
            else:
                input_type = 'array'

            interpolator = _LinearInterpolator(
                self.grid.coord_vectors,
                x.asarray().reshape(self.grid.shape, order=self.order),
                input_type=input_type)

            return interpolator(arg, out=out)

        return self.range.element(linear, vectorized=True)

    def __repr__(self):
        """Return ``repr(self)``."""
        inner_str = '\n  {!r},\n  {!r},\n  {!r}'.format(self.range,
                                                        self.grid,
                                                        self.domain)
        if self.order != 'C':
            inner_str += ",\n  order='{}'".format(self.order)

        return '{}({})'.format(self.__class__.__name__, inner_str)


class PerAxisInterpolation(FunctionSetMapping):

    """Interpolation scheme set for each axis individually."""

    def __init__(self, fspace, partition, dspace, schemes, **kwargs):
        """Initialize a new instance.

        Parameters
        ----------
        fspace : `FunctionSpace`
            The undiscretized (abstract) space of functions to be
            discretized. Its field must be the same as that of data
            space. The function domain must provide a
            `Set.contains_set` method.
        partition : `RectPartition`
            Partition of (a subset of) ``fspace.domain`` based on a
            `TensorGrid`
        dspace : `FnBase`
            Data space providing containers for the values of a
            discretized object. Its `NtuplesBase.size` must be equal
            to the total number of grid points, and its `FnBase.field`
            must be the same as that of the function space.
        schemes : `str` or `sequence` of `str`
            Indicates which interpolation scheme to use for which axis.
            A single string is interpreted as a global scheme for all
            axes.
        nn_variants : `str` or `sequence` of `str`, optional
            Which variant ('left' or 'right') to use in nearest neighbor
            interpolation for which axis. A single string is interpreted
            as a global variant for all axes.
            This option has no effect for schemes other than nearest
            neighbor.
            Default: 'left'
        order : {'C', 'F'}, optional
            Ordering of the axes in the data storage. 'C' means the
            first axis varies slowest, the last axis fastest;
            vice versa for 'F'.
            Default: 'C'
        """
        if not isinstance(fspace, FunctionSpace):
            raise TypeError('function space {!r} is not a `FunctionSpace` '
                            'instance.'.format(fspace))

        FunctionSetMapping.__init__(self, 'interpolation', fspace, partition,
                                    dspace, linear=True, **kwargs)

        try:
            schemes_ = str(schemes + '').lower()  # pythonic string check
            schemes_ = [schemes_] * self.grid.ndim
        except TypeError:
            schemes_ = [str(scm).lower() if scm is not None else None
                        for scm in schemes]

        nn_variants = kwargs.pop('nn_variants', None)
        if nn_variants is None:
            variants_ = ['left' if scm == 'nearest' else None
                         for scm in schemes]
        else:
            try:
                variants_ = str(nn_variants + '').lower()  # pythonic str check
                variants_ = [variants_ if scm == 'nearest' else None
                             for scm in schemes]
            except TypeError:
                variants_ = [str(var).lower() if var is not None else None
                             for var in nn_variants]

        for i, (scm, var) in enumerate(zip(schemes_, variants_)):
            if scm not in _SUPPORTED_INTERP_SCHEMES:
                raise ValueError("Interpolation scheme '{}' at index {} not "
                                 "understood.".format(scm, i))
            if scm == 'nearest' and var not in ('left', 'right'):
                raise ValueError("Nearest neighbor variant '{}' at index {} "
                                 "not understood.".format(var, i))
            elif scm != 'nearest' and var is not None:
                raise ValueError('Option nn_variants used in axis {} with '
                                 'scheme {!r}.'.format(i, scm))

        self._schemes = schemes_
        self._nn_variants = variants_

    @property
    def schemes(self):
        """List of interpolation schemes, one for each axis."""
        return self._schemes

    @property
    def nn_variants(self):
        """List of nearest neighbor variants, one for each axis."""
        return self._nn_variants

    def _call(self, x, out=None):
        """Create an interpolator from grid values ``x``.

        Parameters
        ----------
        x : `FnBaseVector`
            The array of values to be interpolated
        out : `FunctionSpaceVector`, optional
            Vector in which to store the interpolator

        Returns
        -------
        out : `FunctionSpaceVector`
            Per-axis interpolator for the grid of this operator. If
            ``out`` was provided, the returned object is a reference
            to it.
        """
        def per_axis_interp(arg, out=None):
            """Interpolating function with vectorization."""
            if is_valid_input_meshgrid(arg, self.grid.ndim):
                input_type = 'meshgrid'
            else:
                input_type = 'array'

            interpolator = _PerAxisInterpolator(
                self.grid.coord_vectors,
                x.asarray().reshape(self.grid.shape, order=self.order),
                schemes=self.schemes, nn_variants=self.nn_variants,
                input_type=input_type)

            return interpolator(arg, out=out)

        return self.range.element(per_axis_interp, vectorized=True)

    def __repr__(self):
        """Return ``repr(self)``."""
        if all(scm == self.schemes[0] for scm in self.schemes):
            schemes = self.schemes[0]
        else:
            schemes = self.schemes

        inner_str = '\n {!r},\n {!r},\n {!r},\n {!r}'.format(
            self.range, self.grid, self.domain, schemes)
        sep = '\n, '
        if self.order != 'C':
            inner_str += sep + "order='{}'".format(self.order)
            sep = ', '

        if all(var == self.nn_variants[0] for var in self.nn_variants):
            variants = self.nn_variants[0]
        else:
            variants = self.nn_variants
            sep = ',\n '

        if variants is not None:
            inner_str += sep + 'nn_variants={}'.format(variants)

        return '{}({})'.format(self.__class__.__name__, inner_str)


class _Interpolator(object):

    """Abstract interpolator class.

    The code is adapted from SciPy's `RegularGridInterpolator
    <http://docs.scipy.org/doc/scipy/reference/generated/\
scipy.interpolate.RegularGridInterpolator.html>`_ class.

    The init method does not convert to floating point to
    support arbitrary data type for nearest neighbor interpolation.

    Subclasses need to override ``_evaluate`` for concrete
    implementations.
    """

    def __init__(self, coord_vecs, values, input_type):
        """Initialize a new instance.

        coord_vecs : `sequence` of `numpy.ndarray`
            Coordinate vectors defining the interpolation grid
        values : `array-like`
            Grid values to use for interpolation
        input_type : {'array', 'meshgrid'}
            Type of expected input values in ``__call__``
        """
        values = np.asarray(values)
        typ_ = str(input_type).lower()
        if typ_ not in ('array', 'meshgrid'):
            raise ValueError("Type '{}' not understood.".format(input_type))

        if len(coord_vecs) > values.ndim:
            raise ValueError('There are {} point arrays, but `values` has {} '
                             'dimensions.'.format(len(coord_vecs),
                                                  values.ndim))
        for i, p in enumerate(coord_vecs):
            if not np.asarray(p).ndim == 1:
                raise ValueError('The points in dimension {} must be '
                                 '1-dimensional'.format(i))
            if values.shape[i] != len(p):
                raise ValueError('There are {} points and {} values in '
                                 'dimension {}'.format(len(p),
                                                       values.shape[i], i))

        self.coord_vecs = tuple(np.asarray(p) for p in coord_vecs)
        self.values = values
        self.input_type = input_type

    def __call__(self, x, out=None):
        """Do the interpolation.

        Parameters
        ----------
        x : meshgrid or `numpy.ndarray`
            Evaluation points of the interpolator
        out : `numpy.ndarray`, optional
            Array to which the results are written. Needs to have
            correct shape according to input ``x``.

        Returns
        -------
        out : `numpy.ndarray`
            Interpolated values. If ``out`` was given, the returned
            object is a reference to it.
        """
        ndim = len(self.coord_vecs)
        if self.input_type == 'array':
            # Make a (1, n) array from one with shape (n,)
            x = x.reshape([ndim, -1])
            out_shape = out_shape_from_array(x)
        else:
            if len(x) != ndim:
                raise ValueError('number of vectors in x is {} instead of '
                                 'the grid dimension {}.'
                                 ''.format(len(x), ndim))
            out_shape = out_shape_from_meshgrid(x)

        if out is not None:
            if not isinstance(out, np.ndarray):
                raise TypeError('`out` {!r} not a `numpy.ndarray` '
                                'instance.'.format(out))
            if out.shape != out_shape:
                raise ValueError('Output shape {} not equal to expected '
                                 'shape {}.'.format(out.shape, out_shape))

        indices, norm_distances = self._find_indices(x)
        return self._evaluate(indices, norm_distances, out)

    def _find_indices(self, x):
        """Find indices and distances of the given nodes."""
        # find relevant edges between which xi are situated
        index_vecs = []
        # compute distance to lower edge in unity units
        norm_distances = []

        # iterate through dimensions
        for xi, cvec in zip(x, self.coord_vecs):
            idcs = np.searchsorted(cvec, xi) - 1

            idcs[idcs < 0] = 0
            idcs[idcs > cvec.size - 2] = cvec.size - 2
            index_vecs.append(idcs)

            norm_distances.append((xi - cvec[idcs]) /
                                  (cvec[idcs + 1] - cvec[idcs]))

        return index_vecs, norm_distances

    def _evaluate(self, indices, norm_distances, out=None):
        """Evaluation method, needs to be overridden."""
        raise NotImplementedError


class _NearestInterpolator(_Interpolator):

    """Nearest neighbor interpolator.

    The code is adapted from SciPy's `RegularGridInterpolator
    <http://docs.scipy.org/doc/scipy/reference/generated/\
scipy.interpolate.RegularGridInterpolator.html>`_ class.

    This implementation is faster than the more generic one in the
    `_PerAxisPointwiseInterpolator`. Compared to the original code,
    support of ``'left'`` and ``'right'`` variants are added.
    """

    def __init__(self, coord_vecs, values, input_type, variant):
        """Initialize a new instance.

        coord_vecs : `sequence` of `numpy.ndarray`
            Coordinate vectors defining the interpolation grid
        values : `array-like`
            Grid values to use for interpolation
        input_type : {'array', 'meshgrid'}
            Type of expected input values in ``__call__``
        variant : {'left', 'right'}
            Indicates which neighbor to prefer in the interpolation
        """
        super().__init__(coord_vecs, values, input_type)
        variant_ = str(variant).lower()
        if variant_ not in ('left', 'right'):
            raise ValueError("Variant '{}' not understood.".format(variant_))
        self.variant = variant_

    def _evaluate(self, indices, norm_distances, out=None):
        """Evaluate nearest interpolation."""
        idx_res = []
        for i, yi in zip(indices, norm_distances):
            if self.variant == 'left':
                idx_res.append(np.where(yi <= .5, i, i + 1))
            else:
                idx_res.append(np.where(yi < .5, i, i + 1))
        if out is not None:
            out[:] = self.values[idx_res]
            return out
        else:
            return self.values[idx_res]


def _compute_nearest_weights_edge(idcs, ndist, variant):
    """Helper for nearest interpolation mimicing the linear case."""
    # Get out-of-bounds indices from the norm_distances. Negative
    # means "too low", larger than or equal to 1 means "too high"
    lo = (ndist < 0)
    hi = (ndist > 1)

    # For "too low" nodes, the lower neighbor gets weight zero;
    # "too high" gets 1.
    if variant == 'left':
        w_lo = np.where(ndist <= 0.5, 1.0, 0.0)
    else:
        w_lo = np.where(ndist < 0.5, 1.0, 0.0)

    w_lo[lo] = 0
    w_lo[hi] = 1

    # For "too high" nodes, the upper neighbor gets weight zero;
    # "too low" gets 1.
    if variant == 'left':
        w_hi = np.where(ndist <= 0.5, 0.0, 1.0)
    else:
        w_hi = np.where(ndist < 0.5, 0.0, 1.0)

    w_hi[lo] = 1
    w_hi[hi] = 0

    # For upper/lower out-of-bounds nodes, we need to set the
    # lower/upper neighbors to the last/first grid point
    edge = [idcs, idcs + 1]
    edge[0][hi] = -1
    edge[1][lo] = 0

    return w_lo, w_hi, edge


def _compute_linear_weights_edge(idcs, ndist):
    """Helper for linear interpolation."""
    # Get out-of-bounds indices from the norm_distances. Negative
    # means "too low", larger than or equal to 1 means "too high"
    lo = np.where(ndist < 0)
    hi = np.where(ndist > 1)

    # For "too low" nodes, the lower neighbor gets weight zero;
    # "too high" gets 2 - yi (since yi >= 1)
    w_lo = (1 - ndist)
    w_lo[lo] = 0
    w_lo[hi] += 1

    # For "too high" nodes, the upper neighbor gets weight zero;
    # "too low" gets 1 + yi (since yi < 0)
    w_hi = np.copy(ndist)
    w_hi[lo] += 1
    w_hi[hi] = 0

    # For upper/lower out-of-bounds nodes, we need to set the
    # lower/upper neighbors to the last/first grid point
    edge = [idcs, idcs + 1]
    edge[0][hi] = -1
    edge[1][lo] = 0

    return w_lo, w_hi, edge


def _create_weight_edge_lists(indices, norm_distances, schemes, variants):
    # Precalculate indices and weights (per axis)
    low_weights = []
    high_weights = []
    edge_indices = []
    for i, (idcs, yi, scm, var) in enumerate(
            zip(indices, norm_distances, schemes, variants)):
        if scm == 'nearest':
            w_lo, w_hi, edge = _compute_nearest_weights_edge(
                idcs, yi, var)
        elif scm == 'linear':
            w_lo, w_hi, edge = _compute_linear_weights_edge(
                idcs, yi)
        else:
            raise ValueError("scheme '{}' at index {} not supported."
                             "".format(scm, i))

        low_weights.append(w_lo)
        high_weights.append(w_hi)
        edge_indices.append(edge)

    return low_weights, high_weights, edge_indices


class _PerAxisInterpolator(_Interpolator):

    """Interpolator where the scheme is set per axis.

    This allows to use e.g. nearest neighbor interpolation in the
    first dimension and linear in dimensions 2 and 3.
    """

    def __init__(self, coord_vecs, values, input_type, schemes, nn_variants):
        """Initialize a new instance.

        coord_vecs : `sequence` of `numpy.ndarray`
            Coordinate vectors defining the interpolation grid
        values : `array-like`
            Grid values to use for interpolation
        input_type : {'array', 'meshgrid'}
            Type of expected input values in ``__call__``
        schemes : `sequence` of `str`
            Indicates which interpolation scheme to use for which axis
        nn_variants : `sequence` of `str`
            Which variant ('left' or 'right') to use in nearest neighbor
            interpolation for which axis.
            This option has no effect for schemes other than nearest
            neighbor.
        """
        super().__init__(coord_vecs, values, input_type)
        self.schemes = schemes
        self.nn_variants = nn_variants

    def _evaluate(self, indices, norm_distances, out=None):
        """Evaluate linear interpolation.

        Modified for in-place evaluation and treatment of out-of-bounds
        points by implicitly assuming 0 at the next node."""
        # slice for broadcasting over trailing dimensions in self.values
        vslice = (slice(None),) + (None,) * (self.values.ndim - len(indices))

        out_shape = out_shape_from_meshgrid(norm_distances)
        out_dtype = norm_distances[0].dtype

        if out is None:
            out = np.zeros(out_shape, dtype=out_dtype)
        else:
            out[:] = 0.0

        # Weights and indices (per axis)
        low_weights, high_weights, edge_indices = _create_weight_edge_lists(
            indices, norm_distances, self.schemes, self.nn_variants)

        # Iterate over all possible combinations of [i, i+1] for each
        # axis, resulting in a loop of length 2**ndim
        for lo_hi, edge in zip(product(*([['l', 'h']] * len(indices))),
                               product(*edge_indices)):
            weight = 1.0
            # TODO: determine best summation order from array strides
            for lh, w_lo, w_hi in zip(lo_hi, low_weights, high_weights):

                # We don't multiply in place to exploit the cheap operations
                # in the beginning: sizes grow gradually as following:
                # (n, 1, 1, ...) -> (n, m, 1, ...) -> ...
                # Hence, it is faster to build up the weight array instead
                # of doing full-size operations from the beginning.
                if lh == 'l':
                    weight = weight * w_lo
                else:
                    weight = weight * w_hi
            out += np.asarray(self.values[edge]) * weight[vslice]
        return np.array(out, copy=False, ndmin=1)


class _LinearInterpolator(_PerAxisInterpolator):

    """Linear (i.e. bi-/tri-/multi-linear) interpolator.

    Convenience class.
    """

    def __init__(self, coord_vecs, values, input_type):
        """Initialize a new instance.

        coord_vecs : `sequence` of `numpy.ndarray`
            Coordinate vectors defining the interpolation grid
        values : `array-like`
            Grid values to use for interpolation
        input_type : {'array', 'meshgrid'}
            Type of expected input values in ``__call__``
        """
        super().__init__(coord_vecs, values, input_type,
                         schemes=['linear'] * len(coord_vecs),
                         nn_variants=[None] * len(coord_vecs))


if __name__ == '__main__':
    # pylint: disable=wrong-import-position
    from odl.util.testutils import run_doctests
    run_doctests()<|MERGE_RESOLUTION|>--- conflicted
+++ resolved
@@ -271,16 +271,12 @@
         if out is None:
             out = func(mesh, **kwargs).ravel(order=self.order)
         else:
-<<<<<<< HEAD
-            # Todo: this assumes asarray is writable!
-            func(mesh,
-                 out=out.asarray().reshape(self.grid.shape, order=self.order),
-                 **kwargs)
-=======
             out[:] = np.ravel(
                 func(mesh, out=out.asarray().reshape(self.grid.shape,
-                                                     order=self.order)))
->>>>>>> 8b4d40b2
+                                                     order=self.order),
+                     **kwargs),
+                order=self.order)
+
         return out
 
     def __repr__(self):
