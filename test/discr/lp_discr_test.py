--- conflicted
+++ resolved
@@ -127,15 +127,9 @@
 
 @skip_if_no_cuda
 def test_factory_cuda(exponent):
-<<<<<<< HEAD
-    space = odl.FunctionSpace(odl.Interval(0, 1))
-    discr = odl.uniform_discr(space, 10, impl='cuda', exponent=exponent)
+    discr = odl.uniform_discr(0, 1, 10, impl='cuda', exponent=exponent)
     assert isinstance(discr.dspace, odl.CudaFn)
     assert discr.is_rn
-=======
-    discr = odl.uniform_discr(0, 1, 10, impl='cuda', exponent=exponent)
-    assert isinstance(discr.dspace, odl.CudaRn)
->>>>>>> e54d8244
     assert discr.dspace.exponent == exponent
 
     # Cuda currently does not support complex numbers, check error
@@ -154,16 +148,10 @@
     invalid_dtypes = complex_float_dtypes
 
     for dtype in real_float_dtypes:
-<<<<<<< HEAD
-        discr = odl.uniform_discr(space, 10, impl='numpy', dtype=dtype)
+        discr = odl.uniform_discr(0, 1, 10, impl='numpy', dtype=dtype,
+                                  field=odl.RealNumbers())
         assert isinstance(discr.dspace, odl.Fn)
         assert discr.is_rn
-=======
-        discr = odl.uniform_discr(0, 1, 10, impl='numpy', dtype=dtype,
-                                  field=odl.RealNumbers())
-        assert isinstance(discr.dspace, odl.Rn)
->>>>>>> e54d8244
-        assert discr.dspace.element().space.dtype == dtype
 
     for dtype in nonfloat_dtypes:
         discr = odl.uniform_discr(0, 1, 10, impl='numpy', dtype=dtype,
@@ -180,15 +168,10 @@
     invalid_dtypes = real_float_dtypes + nonfloat_dtypes
 
     for dtype in complex_float_dtypes:
-<<<<<<< HEAD
-        discr = odl.uniform_discr(space, 10, impl='numpy', dtype=dtype)
+        discr = odl.uniform_discr(0, 1, 10, impl='numpy', dtype=dtype,
+                                  field=odl.ComplexNumbers())
         assert isinstance(discr.dspace, odl.Fn)
         assert discr.is_cn
-=======
-        discr = odl.uniform_discr(0, 1, 10, impl='numpy', dtype=dtype,
-                                  field=odl.ComplexNumbers())
-        assert isinstance(discr.dspace, odl.Cn)
->>>>>>> e54d8244
         assert discr.dspace.element().space.dtype == dtype
 
     for dtype in invalid_dtypes:
@@ -212,14 +195,9 @@
             with pytest.raises(TypeError):
                 odl.uniform_discr(0, 1, 10, impl='cuda', dtype=dtype)
         else:
-<<<<<<< HEAD
-            discr = odl.uniform_discr(space, 10, impl='cuda', dtype=dtype)
+            discr = odl.uniform_discr(0, 1, 10, impl='cuda', dtype=dtype)
             assert isinstance(discr.dspace, odl.CudaFn)
             assert discr.is_rn
-=======
-            discr = odl.uniform_discr(0, 1, 10, impl='cuda', dtype=dtype)
-            assert isinstance(discr.dspace, odl.CudaRn)
->>>>>>> e54d8244
             assert discr.dspace.element().space.dtype == dtype
 
     for dtype in nonfloat_dtypes:
