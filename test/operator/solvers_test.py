--- conflicted
+++ resolved
@@ -162,7 +162,6 @@
     assert all_almost_equal(x_opt, xvec, places=2)
     assert Res(xvec).norm() < 10**-1
 
-<<<<<<< HEAD
 def test_steepest_decent():
     """ Solving a quadratic problem min 1/2 * x^T H x + c^T x, where H > 0. Solution
     is given by solving Hx + c = 0, and solving this with np is used as reference. """   
@@ -192,7 +191,5 @@
     
     assert all_almost_equal(x_opt, xvec, places=2)
 
-=======
->>>>>>> 57bde2c6
 if __name__ == '__main__':
     pytest.main(str(__file__.replace('\\','/')) + ' -v')